import pyssata
<<<<<<< HEAD
pyssata.init(device_idx=1, precision=0)

=======
pyssata.init(1)
>>>>>>> f06d3655
from pyssata.simul import Simul

import cProfile
import pstats
from pstats import SortKey

def main():
    dir = './'
    simul = Simul(dir + 'params_scao.yml')
    simul.run()

if __name__ == '__main__':
<<<<<<< HEAD
    #cProfile.run('main()', 'PYSSATA_stats') # , 
    #p = pstats.Stats('PYSSATA_stats')
    #p.strip_dirs().sort_stats(-1).print_stats(10)
    main()
=======
    cProfile.run('main()', 'PYSSATA_stats') # , 
    p = pstats.Stats('PYSSATA_stats')
    p.strip_dirs().sort_stats('cumtime').print_stats(50)
>>>>>>> f06d3655
<|MERGE_RESOLUTION|>--- conflicted
+++ resolved
@@ -1,10 +1,5 @@
 import pyssata
-<<<<<<< HEAD
 pyssata.init(device_idx=1, precision=0)
-
-=======
-pyssata.init(1)
->>>>>>> f06d3655
 from pyssata.simul import Simul
 
 import cProfile
@@ -17,13 +12,6 @@
     simul.run()
 
 if __name__ == '__main__':
-<<<<<<< HEAD
-    #cProfile.run('main()', 'PYSSATA_stats') # , 
-    #p = pstats.Stats('PYSSATA_stats')
-    #p.strip_dirs().sort_stats(-1).print_stats(10)
-    main()
-=======
     cProfile.run('main()', 'PYSSATA_stats') # , 
     p = pstats.Stats('PYSSATA_stats')
-    p.strip_dirs().sort_stats('cumtime').print_stats(50)
->>>>>>> f06d3655
+    p.strip_dirs().sort_stats('cumtime').print_stats(50)