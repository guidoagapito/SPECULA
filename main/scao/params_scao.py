import numpy as np

main = {
 'root_dir':          './calib/SCAO',         # Root directory for calibration manager
 'store_dir':         './output',             # Data result directory: 'store_dir'/TN/
 'pixel_pupil':       160,                    # Linear dimension of pupil phase array
 'pixel_pitch':       0.05,                   # [m] Pitch of the pupil phase array
 'total_time':        0.205,                  # [s] Total simulation running time
 'time_step':         0.001,                  # [s] Simulation time step
 'store': {                                   # Dict of data products to store, 'name': 'output'
     'sr': 'psf.out_sr',
     'res_ef': 'pyramid.in_ef'}
}

seeing = {
 'class':             'FuncGenerator',
 'constant':          0.8,                  # ["] seeing value
 'func_type':         'SIN'                 # TODO necessary for factory.py line 217
}

wind_speed = {
 'class':             'FuncGenerator',
 'constant':          [200.]#,10.,20.,10.]      # [m/s] Wind speed value
}

wind_direction = {
 'class':             'FuncGenerator',
 'constant':          [0.]#,270.,270.,90.]   # [degrees] Wind direction value
}

wfs_source = {
 'class':             'Source',
 'polar_coordinate':  [0.0, 0.0],           # [arcsec, degrees] source polar coordinates
 'magnitude':         8,                    # source magnitude
 'wavelengthInNm':    750                   # [nm] wavelength
}

pupilstop = {                                 # Default parameters (circular pupil)
    'class': 'Pupilstop'
}

atmo = {
 'class':             'AtmoEvolution',
 'source_list':       ['wfs_source'], 
 'L0':                40,                   # [m] Outer scale
 'heights':           np.array([119.]), #,837,3045,12780]), # [m] layer heights at 0 zenith angle
 'Cn2':               np.array([0.70]) #,0.06,0.14,0.10]), # Cn2 weights (total must be eq 1)
}

prop = {
 'class':             'AtmoPropagation',
 'source_list':       ['wfs_source'], 
}

pyramid = {
 'pup_diam':          30.,                     # Pupil diameter in subaps.
 'pup_dist':          36.,                     # Separation between pupil centers in subaps.
 'fov':               2.0,                     # Requested field-of-view [arcsec]
 'mod_amp':           3.0,                     # Modulation radius (in lambda/D units)
 'output_resolution': 80,                      # Output sampling [usually corresponding to
 										    # CCD pixels]
 'wavelengthInNm':    750,                     # [nm] Pyramid wavelength
}

detector = {
 'size':              [80,80],                # Detector size in pixels
 'dt':                0.001,                 # [s] Detector integration time
 'bandw':             300,                    # [nm] Sensor bandwidth
 'photon_noise':      True,                     # activate photon noise
 'readout_noise':     True,                     # activate readout noise
 'readout_level':     1.0,                    # readout noise in [e-/pix/frame]
 'quantum_eff':       0.32                    # quantum efficiency * total transmission
}

slopec = {
 'class':             'PyrSlopec',
 'pupdata_object':    'scao_pup',             # tag of the pyramid WFS pupils
 'sn_object':         'scao_sn',               # tag of the slope reference vector
}

control = {
 'class':             'IntControl',
 'delay':             2,                      # Total temporal delay in time steps
 'int_gain':          0.5 * np.ones(54)       # Integrator gain (for 'INT' control)
}

rec = {
 'class':             'Modalrec',
 'recmat_object':        'scao_recmat'         # reconstruction matrix tag
}

dm = {
 'class':             'DM',
 'type':              'zernike',              # modes type
 'nmodes':            54,                     # number of modes
 'npixels':           160,                    # linear dimension of DM phase array
 'obsratio':          0.1,                    # obstruction dimension ratio w.r.t. diameter
 'height':            0                       # DM height [m]
}

psf = {
 'class':             'PSF',
 'wavelengthInNm':    1650,                 # [nm] Imaging wavelength
 'nd':                8,                    # padding coefficient for PSF computation
 'start_time':        0.05                 # PSF integration start time
<<<<<<< HEAD
}

prop = {
 'class':             'AtmoPropagation',
 'source_list_ref':       ['wfs_source'],
 'inputs': {
   'layer_list': ['atmo.layer_list',
                  'pupilstop',
                  'dm.out_layer']
 }
}

atmo = {
 'class':             'AtmoEvolution',
 'L0':                40,                   # [m] Outer scale
 'heights':           np.array([119.]), #,837,3045,12780]), # [m] layer heights at 0 zenith angle
 'Cn2':               np.array([0.70]), #,0.06,0.14,0.10]), # Cn2 weights (total must be eq 1)
 'source_list_ref':       ['wfs_source'],
 'inputs': {
    'seeing' : 'seeing.output',
    'wind_speed': 'wind_speed.output',
    'wind_direction': 'wind_direction.output',
     }
}

seeing = {
 'class':             'FuncGenerator',
 'constant':          0.8,                  # ["] seeing value
 'func_type':         'SIN'                 # TODO necessary for factory.py line 217
}

wind_speed = {
 'class':             'FuncGenerator',
 'constant':          [200.]#,10.,20.,10.]      # [m/s] Wind speed value
}

wind_direction = {
 'class':             'FuncGenerator',
 'constant':          [0.]#,270.,270.,90.]   # [degrees] Wind direction value
}

modalrec = {
 'recmat_tag':        'scao_recmat'         # reconstruction matrix tag
}

pupil_stop = {
 'obs_diam':          0.1                   # pupil stop mask obstruction size     
=======
>>>>>>> 37f793d8
}<|MERGE_RESOLUTION|>--- conflicted
+++ resolved
@@ -41,15 +41,25 @@
 
 atmo = {
  'class':             'AtmoEvolution',
- 'source_list':       ['wfs_source'], 
  'L0':                40,                   # [m] Outer scale
  'heights':           np.array([119.]), #,837,3045,12780]), # [m] layer heights at 0 zenith angle
- 'Cn2':               np.array([0.70]) #,0.06,0.14,0.10]), # Cn2 weights (total must be eq 1)
+ 'Cn2':               np.array([0.70]), #,0.06,0.14,0.10]), # Cn2 weights (total must be eq 1)
+ 'source_list_ref':       ['wfs_source'],
+ 'inputs': {
+    'seeing' : 'seeing.output',
+    'wind_speed': 'wind_speed.output',
+    'wind_direction': 'wind_direction.output',
+     }
 }
 
 prop = {
  'class':             'AtmoPropagation',
- 'source_list':       ['wfs_source'], 
+ 'source_list_ref':       ['wfs_source'],
+ 'inputs': {
+   'layer_list': ['atmo.layer_list',
+                  'pupilstop',
+                  'dm.out_layer']
+  }
 }
 
 pyramid = {
@@ -78,15 +88,15 @@
  'sn_object':         'scao_sn',               # tag of the slope reference vector
 }
 
+rec = {
+ 'class':             'Modalrec',
+ 'recmat_object':        'scao_recmat'         # reconstruction matrix tag
+}
+
 control = {
  'class':             'IntControl',
  'delay':             2,                      # Total temporal delay in time steps
  'int_gain':          0.5 * np.ones(54)       # Integrator gain (for 'INT' control)
-}
-
-rec = {
- 'class':             'Modalrec',
- 'recmat_object':        'scao_recmat'         # reconstruction matrix tag
 }
 
 dm = {
@@ -103,54 +113,4 @@
  'wavelengthInNm':    1650,                 # [nm] Imaging wavelength
  'nd':                8,                    # padding coefficient for PSF computation
  'start_time':        0.05                 # PSF integration start time
-<<<<<<< HEAD
 }
-
-prop = {
- 'class':             'AtmoPropagation',
- 'source_list_ref':       ['wfs_source'],
- 'inputs': {
-   'layer_list': ['atmo.layer_list',
-                  'pupilstop',
-                  'dm.out_layer']
- }
-}
-
-atmo = {
- 'class':             'AtmoEvolution',
- 'L0':                40,                   # [m] Outer scale
- 'heights':           np.array([119.]), #,837,3045,12780]), # [m] layer heights at 0 zenith angle
- 'Cn2':               np.array([0.70]), #,0.06,0.14,0.10]), # Cn2 weights (total must be eq 1)
- 'source_list_ref':       ['wfs_source'],
- 'inputs': {
-    'seeing' : 'seeing.output',
-    'wind_speed': 'wind_speed.output',
-    'wind_direction': 'wind_direction.output',
-     }
-}
-
-seeing = {
- 'class':             'FuncGenerator',
- 'constant':          0.8,                  # ["] seeing value
- 'func_type':         'SIN'                 # TODO necessary for factory.py line 217
-}
-
-wind_speed = {
- 'class':             'FuncGenerator',
- 'constant':          [200.]#,10.,20.,10.]      # [m/s] Wind speed value
-}
-
-wind_direction = {
- 'class':             'FuncGenerator',
- 'constant':          [0.]#,270.,270.,90.]   # [degrees] Wind direction value
-}
-
-modalrec = {
- 'recmat_tag':        'scao_recmat'         # reconstruction matrix tag
-}
-
-pupil_stop = {
- 'obs_diam':          0.1                   # pupil stop mask obstruction size     
-=======
->>>>>>> 37f793d8
-}