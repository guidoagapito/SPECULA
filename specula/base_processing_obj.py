--- conflicted
+++ resolved
@@ -1,7 +1,7 @@
 from astropy.io import fits
 
 from specula.base_time_obj import BaseTimeObj
-from specula import default_target_device, cp, DummyDecoratorAndContextManager
+from specula import default_target_device, cp
 from specula import show_in_profiler
 from specula.connections import InputValue, InputList
 
@@ -19,26 +19,6 @@
         """
         BaseTimeObj.__init__(self, target_device_idx=target_device_idx, precision=precision)
 
-<<<<<<< HEAD
-        if self.target_device_idx >= 0:
-            from cupyx.scipy.ndimage import rotate
-            from cupyx.scipy.interpolate import RegularGridInterpolator
-            from cupyx.scipy.fft import fft2 as scipy_fft2
-            from cupyx.scipy.fft import ifft2 as scipy_ifft2
-            self._target_device.use()
-        else:
-            from scipy.ndimage import rotate
-            from scipy.interpolate import RegularGridInterpolator
-            from scipy.fft import fft2 as scipy_fft2
-            from scipy.fft import ifft2 as scipy_ifft2
-
-        self.rotate = rotate        
-        self.RegularGridInterpolator = RegularGridInterpolator
-        self._scipy_fft2 = scipy_fft2
-        self._scipy_ifft2 = scipy_ifft2
-
-=======
->>>>>>> e41fbe34
         self.current_time = 0
         self.current_time_seconds = 0
 
