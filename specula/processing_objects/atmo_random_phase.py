--- conflicted
+++ resolved
@@ -12,19 +12,11 @@
 
 class AtmoRandomPhase(BaseProcessingObj):
     def __init__(self,
-<<<<<<< HEAD
                  L0: float=1.0,
                  pixel_pitch: float=0.05,
                  pixel_pupil: int=160,
                  data_dir: str="", 
                  source_dict: dict={},
-=======
-                 L0,
-                 pixel_pitch,
-                 pixel_pupil,
-                 data_dir, 
-                 source_dict,
->>>>>>> ddff70c4
                  wavelengthInNm: float=500.0,
                  zenithAngleInDeg=None,
                  pixel_phasescreens=None,
