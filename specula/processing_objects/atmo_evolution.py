import numpy as np

from astropy.io import fits

from specula.base_processing_obj import BaseProcessingObj
from specula.base_value import BaseValue
from specula.data_objects.layer import Layer
from specula.lib.cv_coord import cv_coord
from specula.lib.phasescreen_manager import phasescreens_manager
from specula.connections import InputValue
from specula import cpuArray


class AtmoEvolution(BaseProcessingObj):
    def __init__(self, L0, pixel_pitch, heights, Cn2, pixel_pupil, data_dir, source_dict, wavelengthInNm: float=500.0,
                 zenithAngleInDeg=None, mcao_fov=None, pixel_phasescreens=None, seed: int=1, target_device_idx=None, precision=None,
                 verbose=None, user_defined_phasescreen: str='', force_mcao_fov=False, make_cycle=None,
                 fov_in_m=None, pupil_position=None):


        super().__init__(target_device_idx=target_device_idx, precision=precision)
        
        self.n_phasescreens = len(heights)
        self.last_position = np.zeros(self.n_phasescreens)
        self.last_t = 0
        self.extra_delta_time = 0
        self.cycle_screens = True

        self.delta_time = 1
        self.seeing = 1
        self.wind_speed = 1
        self.wind_direction = 1
        self.airmass = 1
        self.wavelengthInNm = wavelengthInNm
        self.pixel_pitch = pixel_pitch         
        
        self.inputs['seeing'] = InputValue(type=BaseValue)
        self.inputs['wind_speed'] = InputValue(type=BaseValue)
        self.inputs['wind_direction'] = InputValue(type=BaseValue)

        if pupil_position is None:
            pupil_position = [0, 0]
        
        if zenithAngleInDeg is not None:
            self.airmass = 1.0 / np.cos(np.radians(zenithAngleInDeg), dtype=self.dtype)
            print(f'Atmo_Evolution: zenith angle is defined as: {zenithAngleInDeg} deg')
            print(f'Atmo_Evolution: airmass is: {self.airmass}')
        else:
            self.airmass = np.array(1.0, dtype=self.dtype)
        heights = np.array(heights, dtype=self.dtype) * self.airmass

        # Conversion coefficient from arcseconds to radians
        sec2rad = 4.848e-6
        
        if force_mcao_fov:
            print(f'\nATTENTION: MCAO FoV is forced to diameter={mcao_fov} arcsec\n')
            alpha_fov = mcao_fov / 2.0
        else:
            alpha_fov = 0.0
            for source in source_dict.values():
                alpha_fov = max(alpha_fov, *abs(cv_coord(from_polar=[source.phi, source.r_arcsec],
                                                       to_rect=True, degrees=False, xp=np)))
            if mcao_fov is not None:
                alpha_fov = max(alpha_fov, mcao_fov / 2.0)
        
        # Max star angle from arcseconds to radians
        rad_alpha_fov = alpha_fov * sec2rad

        # Compute layers dimension in pixels
        self.pixel_layer = np.ceil((pixel_pupil + 2 * np.sqrt(np.sum(np.array(pupil_position, dtype=self.dtype) * 2)) / pixel_pitch + 
                               2.0 * abs(heights) / pixel_pitch * rad_alpha_fov) / 2.0) * 2.0
        if fov_in_m is not None:
            self.pixel_layer = np.full_like(heights, int(fov_in_m / pixel_pitch / 2.0) * 2)
        
        self.L0 = L0
        self.heights = heights
        self.Cn2 = np.array(Cn2, dtype=self.dtype)
        self.pixel_pupil = pixel_pupil
        self.data_dir = data_dir
        self.make_cycle = make_cycle
        self.seeing = None
        self.wind_speed = None
        self.wind_direction = None

        if pixel_phasescreens is None:
            self.pixel_square_phasescreens = 8192
        else:
            self.pixel_square_phasescreens = pixel_phasescreens

        # Error if phase-screens dimension is smaller than maximum layer dimension
        if self.pixel_square_phasescreens < max(self.pixel_layer):
            raise ValueError('Error: phase-screens dimension must be greater than layer dimension!')
        
        self.verbose = verbose if verbose is not None else False

        # Use a specific user-defined phase screen if provided
        if user_defined_phasescreen is not None:
            self.user_defined_phasescreen = user_defined_phasescreen
        
        # Initialize layer list with correct heights
        self.layer_list = []
        for i in range(self.n_phasescreens):
            layer = Layer(self.pixel_layer[i], self.pixel_layer[i], pixel_pitch, heights[i], precision=self.precision, target_device_idx=self.target_device_idx)
            self.layer_list.append(layer)
        self.outputs['layer_list'] = self.layer_list
        
        self.seed = seed
        self.last_position = np.zeros(self.n_phasescreens, dtype=self.dtype)

        if self.seed <= 0:
            raise ValueError('seed must be >0')
        
        if not np.isclose(np.sum(self.Cn2), 1.0, atol=1e-6):
            raise ValueError(f' Cn2 total must be 1. Instead is: {np.sum(self.Cn2)}.')

    @property
    def seed(self):
        return self._seed

    @seed.setter
    def seed(self, value):
        self._seed = value
        self.compute()

    def compute(self):
        # Phase screens list
        self.phasescreens = []
        self.phasescreens_sizes = []

        if self.user_defined_phasescreen:
            temp_screen = fits.getdata(self.user_defined_phasescreen)

            if len(self.Cn2) > 1:
                raise ValueError('The user-defined phasescreen works only if the total phasescreens are 1.')

            if temp_screen.shape[0] < temp_screen.shape[1]:
                temp_screen = temp_screen.T

            temp_screen -= self.xp.mean(temp_screen)
            # Convert to nm
            temp_screen *= self.wavelengthInNm / (2 * self.xp.pi)
            
            self.phasescreens.append(temp_screen)
            self.phasescreens_sizes.append(temp_screen.shape[1])

        else:
            self.pixel_phasescreens = self.xp.max(self.pixel_layer)

            if len(self.xp.unique(self.L0)) == 1:
                # Number of rectangular phase screens from a single square phasescreen
                n_ps_from_square_ps = self.xp.floor(self.pixel_square_phasescreens / self.pixel_phasescreens)
                # Number of square phasescreens
                n_ps = self.xp.ceil(float(self.n_phasescreens) / n_ps_from_square_ps)

                # Seed vector
                seed = self.xp.arange(self.seed, self.seed + int(n_ps))

                # Square phasescreens
                if self.make_cycle:
                    raise NotImplementedError('make_cycle is not implemented')

                    #pixel_square_phasescreens = self.pixel_square_phasescreens - self.pixel_pupil
                    #ps_cycle = get_layers(1, pixel_square_phasescreens, pixel_square_phasescreens * self.pixel_pitch,
                    #                      500e-9, 1, L0=self.L0[0], par=par, START=start, SEED=seed, DIR=self.data_dir,
                    #                      FILE=filename, no_sha=True, verbose=self.verbose)
                    #ps_cycle = self.xp.vstack([ps_cycle, ps_cycle[:, :self.pixel_pupil]])
                    #ps_cycle = self.xp.hstack([ps_cycle, ps_cycle[:self.pixel_pupil, :]])
                    #square_phasescreens = [ps_cycle * 4 * self.xp.pi]  # 4 * π is added to get the correct amplitude
                else:
                    if hasattr(self.L0, '__len__'):
                        L0 = self.L0[0]
                    else:
                        L0 = self.L0
                    L0 = np.array([L0])
                    square_phasescreens = phasescreens_manager(L0, self.pixel_square_phasescreens,
                                                               self.pixel_pitch, self.data_dir,
                                                               seed=seed, precision=self.precision,
                                                               verbose=self.verbose, xp=self.xp)

                square_ps_index = -1
                ps_index = 0

                for i in range(self.n_phasescreens):
                    # Increase square phase-screen index
                    if i % n_ps_from_square_ps == 0:
                        square_ps_index += 1
                        ps_index = 0

                    temp_screen = self.xp.array(square_phasescreens[square_ps_index][int(self.pixel_phasescreens) * ps_index:
                                                                       int(self.pixel_phasescreens) * (ps_index + 1), :], dtype=self.dtype)
                    # print('self.Cn2[i]', self.Cn2[i], type(self.Cn2[i]), type(self.Cn2))  # Verbose?
                    # print('temp_screen', temp_screen, type(temp_screen))  # Verbose?

                    temp_screen *= self.xp.sqrt(self.Cn2[i])
                    temp_screen -= self.xp.mean(temp_screen)
                    # Convert to nm
                    temp_screen *= self.wavelengthInNm / (2 * np.pi)

                    temp_screen = self.xp.array(temp_screen, dtype=self.dtype)

                    # Flip x-axis for each odd phase-screen
                    if i % 2 != 0:
                        temp_screen = self.xp.flip(temp_screen, axis=1)

                    ps_index += 1

                    self.phasescreens.append(temp_screen)
                    self.phasescreens_sizes.append(temp_screen.shape[1])


            else:
                seed = self.seed + self.xp.arange(self.n_phasescreens)

                if len(seed) != len(self.L0):
                    raise ValueError('Number of elements in seed and L0 must be the same!')

                # Square phasescreens
                square_phasescreens = phasescreens_manager(self.L0, self.pixel_square_phasescreens,
                                                           self.pixel_pitch, self.data_dir,
                                                           seed=seed, precision=self.precision,
                                                           verbose=self.verbose, xp=self.xp)

                for i in range(self.n_phasescreens):
                    temp_screen = square_phasescreens[i][:, :self.pixel_phasescreens]
                    temp_screen *= self.xp.sqrt(self.Cn2[i])
                    temp_screen -= self.xp.mean(temp_screen)
                    # Convert to nm
                    temp_screen *= self.wavelengthInNm / (2 * self.xp.pi)
                    self.phasescreens.append(temp_screen)
                    self.phasescreens_sizes.append(temp_screen.shape[1])

        self.phasescreens_sizes_array = np.asarray(self.phasescreens_sizes)
    
#        for p in self.phasescreens:
        self.phasescreens_array = self.xp.asarray(self.phasescreens)

    def prepare_trigger(self, t):
        super().prepare_trigger(t)
        self.delta_time = self.t_to_seconds(self.current_time - self.last_t) + self.extra_delta_time        
    
    def trigger_code(self):
        # if len(self.phasescreens) != len(wind_speed) or len(self.phasescreens) != len(wind_direction):
        #     raise ValueError('Error: number of elements of wind speed and/or direction does not match the number of phasescreens')
        seeing = cpuArray(self.local_inputs['seeing'].value)
        wind_speed = cpuArray(self.local_inputs['wind_speed'].value)
        wind_direction = cpuArray(self.local_inputs['wind_direction'].value)
        r0 = 0.9759 * 0.5 / (seeing * 4.848) * self.airmass**(-3./5.) # if seeing > 0 else 0.0
        r0wavelength = r0 * (self.wavelengthInNm / 500.0)**(6./5.)
        scale_coeff = (self.pixel_pitch / r0wavelength)**(5./6.) # if seeing > 0 else 0.0
        # Compute the delta position in pixels
        delta_position =  wind_speed * self.delta_time / self.pixel_pitch  # [pixel]
        new_position = self.last_position + delta_position
        # Get quotient and remainder
        new_position_quo = np.floor(new_position).astype(np.int64)
        new_position_rem = (new_position - new_position_quo).astype(self.dtype)
        wdf, wdi = np.modf(wind_direction/90.0)
        wdf_full, wdi_full = np.modf(wind_direction)
        # Check if we need to cycle the screens
        # print(ii, new_position[ii], self.pixel_layer[ii], p.shape[1]) # Verbose?
        if self.cycle_screens:
            new_position = np.where(new_position + self.pixel_layer > self.phasescreens_sizes_array,  0, new_position)
#        for ii, p in enumerate(self.phasescreens):
        #    print(f'phasescreens size: {np.around(p.shape[0], 2)}')
        #    print(f'requested position: {np.around(new_position[ii], 2)}')
        #    raise ValueError(f'phasescreens_shift cannot go out of the {ii}-th phasescreen!')            
        # print(pos, self.pixel_layer) # Verbose?

        for ii, p in enumerate(self.phasescreens):
            pos = int(new_position_quo[ii])
            ipli = int(self.pixel_layer[ii])
            ipli_p = int(pos + self.pixel_layer[ii])
            layer_phase = (1.0 - new_position_rem[ii]) * p[0: ipli, pos: ipli_p] + new_position_rem[ii] * p[0: ipli, pos + 1: ipli_p + 1]
            layer_phase = self.xp.rot90(layer_phase, wdi[ii])
            if not wdf_full[ii]==0:
                layer_phase = self.rotate(layer_phase, wdf_full[ii], reshape=False, order=1)
            self.layer_list[ii].phaseInNm = layer_phase * scale_coeff
            self.layer_list[ii].generation_time = self.current_time

        # print(f'Phasescreen_shift: {new_position=}') # Verbose?
        # Update position output
        self.last_position = new_position
<<<<<<< HEAD
#        self.layer_list.generation_time = self.current_time
=======
>>>>>>> 3e17d9a1
        self.last_t = self.current_time
        
    def save(self, filename):
        hdr = fits.Header()
        hdr['VERSION'] = 1
        hdr['INTRLVD'] = int(self.interleave)
        hdr['PUPD_TAG'] = self.pupdata_tag
        super().save(filename, hdr)

        with fits.open(filename, mode='append') as hdul:
            hdul.append(fits.ImageHDU(data=self.phasescreens))

    def read(self, filename):
        super().read(filename)
        self.phasescreens = fits.getdata(filename, ext=1)

    def set_last_position(self, last_position):
        self.last_position = last_position

    def set_last_t(self, last_t):
        self.last_t = last_t


<|MERGE_RESOLUTION|>--- conflicted
+++ resolved
@@ -279,10 +279,6 @@
         # print(f'Phasescreen_shift: {new_position=}') # Verbose?
         # Update position output
         self.last_position = new_position
-<<<<<<< HEAD
-#        self.layer_list.generation_time = self.current_time
-=======
->>>>>>> 3e17d9a1
         self.last_t = self.current_time
         
     def save(self, filename):
