import numpy as np
from pyssata import gpuEnabled
from pyssata import xp

from pyssata.loop_control import LoopControl
from pyssata.calib_manager import CalibManager
from pyssata.base_processing_obj import BaseProcessingObj
from pyssata.data_objects.ifunc import IFunc

from pyssata.processing_objects.ccd import CCD
from pyssata.processing_objects.modulated_pyramid import ModulatedPyramid
from pyssata.processing_objects.processing_container import ProcessingContainer
from pyssata.processing_objects.int_control import IntControl
from pyssata.processing_objects.func_generator import FuncGenerator


class Factory:
    def __init__(self, params, GPU=False, NOCM=False, SINGLEGPU=False):
        """
        Initialize the factory object.

        Parameters:
        params (dict): Dictionary or struct with main simulation parameters
        GPU (bool, optional): If set, GPU-accelerated objects will be used when available
        NOCM (bool, optional): If set, no calibration manager will be created inside the factory
        SINGLEGPU (bool, optional): If set, only the first GPU in the system will be used
        """
        self._gpu = False
        self._main = self.ensure_dictionary(params)

        if GPU:
            if not SINGLEGPU:
                print('    ***    ------->>>>>> factory will use all GPUs <<<<<<-------    ***')
            else:
                print('    ***    ------->>>>>> factory will use 1 GPU  <<<<<<-------    ***')
        
        if (GPU or SINGLEGPU) and self.has_gpu():
            self._gpu = True
        
        if SINGLEGPU and self.has_gpu():
            required_version = 1.48
            actual_version = self.cuda_version()
            if actual_version < required_version:
                raise Exception(f'SINGLEGPU keyword needs the GPU_SIMUL module version {required_version} or better, found version {actual_version} instead')
            self.cuda_set_device_count(1)

        self._global_params = ['verbose', 'precision']
        self._main['precision'] = self._main.get('precision', 0)

        if not NOCM:
            self._cm = self.get_calib_manager()

    def ensure_dictionary(self, params):
        """
        Ensure that params is a dictionary.

        Parameters:
        params (dict): Dictionary of parameters

        Returns:
        dict: Ensured dictionary of parameters
        """
        if not isinstance(params, dict):
            raise ValueError("params must be a dictionary")
        return params

    def remove_keywords(self, dictionary, keywords):
        """
        Remove specified keywords from the dictionary.

        Parameters:
        dictionary (dict): Dictionary of parameters
        keywords (list): List of keywords to remove

        Returns:
        dict: Dictionary with keywords removed
        """
        for key in keywords:
            dictionary.pop(key, None)
        return dictionary

    def has_gpu(self):
        """
        Check if the system has GPU capabilities.

        Returns:
        bool: True if GPU is available, False otherwise
        """
        # Placeholder for actual GPU check
        return True

    def cuda_version(self):
        """
        Get the CUDA version.

        Returns:
        float: CUDA version
        """
        # Placeholder for actual CUDA version check
        return 1.5

    def cuda_set_device_count(self, count):
        """
        Set the number of CUDA devices.

        Parameters:
        count (int): Number of CUDA devices to set
        """
        # Placeholder for setting CUDA device count
        pass

    def extract(self, dictionary, key, default=None, optional=False):
        """
        Gets a keyword and remove it from the dictionary.
        Similar to the "remove" function of a dictionary, but allows
        for a default value to be specified.

        Parameters:
        dictionary (dict): Dictionary from which the keyword must be extracted.
        key (str): Keyword to extract.
        default: Default value to return if the key does not exist.

        Returns:
        Value of the extracted key or the default value.
        """
        if key not in dictionary and default is None and optional is False:
            raise KeyError(f"Error: missing key: {key}")

        return dictionary.pop(key, default)

    def apply_global_params(self, obj):
        """
        Applies global parameters (verbose, precision, etc) to the specified object.

        Parameters:
        obj (object): Object reference.
        """
        if not isinstance(obj, BaseProcessingObj):
            return

        for p in self._global_params:
            if p in self._main:
                setattr(obj, p, self._main[p])
                obj.apply_properties({p: self._main[p]}, ignore_extra_keywords=True)

    def ifunc_restore(self, tag=None, type=None, npixels=None, nmodes=None, nzern=None, 
                    obsratio=None, diaratio=None, start_mode=None, mask=None, 
                    return_inv=None, idx_modes=None):
        """
        Restore ifunc object from disk.

        Parameters:
        Various optional parameters to specify the ifunc object.

        Returns:
        ifunc: Restored ifunc object.
        """
        ifunc = None
        if tag:
            ifunc = ifunc.restore(self._cm.read_ifunc(tag, get_filename=True))
        else:
            ifunc = IFunc(mask=mask, type=type, npixels=npixels, nzern=nzern, obsratio=obsratio,
                          diaratio=diaratio, start_mode=start_mode, nmodes=nmodes, idx_modes=idx_modes)
        return ifunc

    def get_atmo_cube_container(self, source_list, params_atmo, params_seeing):
        """
        Gets a processing container with a full complement of atmospheric objects for reading cubes.

        Parameters:
        source_list (list): List of source objects
        params_atmo (dict): Parameter dictionary for the atmo_evolution object
        params_seeing (dict): Parameter dictionary for the seeing func_generator object

        Returns:
        ProcessingContainer: Processing container with atmospheric objects
        """

        container = ProcessingContainer()

        atmo = self.get_atmo_readcube(params_atmo, source_list)
        seeing = FuncGenerator(**params_seeing)

        atmo.seeing = seeing.output

        container.add(seeing, name='seeing')
        container.add(atmo, name='atmo', output='layer_list')

        return container

    def get_kernel_full(self, sh, params_launcher, params_seeing, params_zlayer, params_zprofile):
        """
        Gets a processing container with a full complement of kernel objects.

        Parameters:
        sh (object): SH object that has received its own EF object
        params_launcher (dict): Parameter dictionary for the launcher
        params_seeing (dict): Parameter dictionary for the seeing func_generator object
        params_zlayer (dict): Parameter dictionary for the zlayer func_generator object
        params_zprofile (dict): Parameter dictionary for the zprofile func_generator object

        Returns:
        ProcessingContainer: Processing container with kernel objects
        """
        container = ProcessingContainer()

        params_launcher = self.ensure_dictionary(params_launcher)
        params_seeing = self.ensure_dictionary(params_seeing)
        params_zlayer = self.ensure_dictionary(params_zlayer)
        params_zprofile = self.ensure_dictionary(params_zprofile)

        zfocus_temp = self.extract(params_zlayer, 'zfocus', default=None)
        theta_temp = self.extract(params_zlayer, 'theta', default=None)

        if not zfocus_temp:
            zfocus_temp = self.extract(params_launcher, 'zfocus', default=-1)
        if not theta_temp:
            theta_temp = self.extract(params_launcher, 'theta', default=[0.0, 0.0])

        if isinstance(zfocus_temp, (list, xp.ndarray)) and len(zfocus_temp) > 1:
            params_zfocus = {'func_type': 'TIME_HIST', 'time_hist': zfocus_temp}
            params_theta = {'func_type': 'TIME_HIST', 'time_hist': theta_temp}
        else:
            params_zfocus = {'func_type': 'SIN', 'constant': zfocus_temp}
            params_theta = {'func_type': 'SIN', 'constant': theta_temp}

        zfocus = FuncGenerator(**params_zfocus)
        theta = FuncGenerator(**params_theta)

        kernel = self.get_kernel({})
        kernel.zfocus = zfocus.output
        kernel.theta = theta.output
        kernel.lenslet = sh.lenslet

        seeing = FuncGenerator(**params_seeing)
        zlayer = FuncGenerator(**params_zlayer)
        zprofile = FuncGenerator(**params_zprofile)

        launcher_sizeArcsec = self.extract(params_launcher, 'sizeArcsec', default=0)
        launcher_pos = self.extract(params_launcher, 'position', default=[0, 0, 0])

        kernel.in_seeing = seeing.output
        kernel.in_zlayer = zlayer.output
        kernel.in_zprofile = zprofile.output
        kernel.launcher_pos = launcher_pos
        kernel.launcher_size = launcher_sizeArcsec

        kernel.apply_properties(params_launcher)

        container.add(seeing, name='seeing')
        container.add(zfocus, name='zfocus')
        container.add(theta, name='theta')
        container.add(zlayer, name='zlayer')
        container.add(zprofile, name='zprofile')
        container.add(kernel, name='kernel', output='out_kernels')

        container.add_input('kernel', 'ef')
        container.add_input('kernel', 'pxscale')
        container.add_input('kernel', 'dimension')
        container.add_input('kernel', 'oversampling')
        container.add_input('kernel', 'positiveShiftTT')
        container.add_input('kernel', 'returnFft')
        container.add_output('kernel', 'last_recalc')
        container.add_output('kernel', 'dimension')
        container.add_output('kernel', 'pxscale')
        container.add_output('kernel', 'returnFft')

        return container

    def get_avc(self, params):
        """
        Create an Adaptive Vibration Cancellation object.

        Parameters:
        params (dict): Dictionary of parameters

        Returns:
        AVC: Adaptive Vibration Cancellation object
        """
        T = self._main['time_step']
        freq = params.pop('freq')
        sinusSingleFreq = params.pop('sinusSingleFreq')
        x = params.pop('x')
        oversampling = self.extract(params, 'oversampling', default=1.0)
        estTFparams = self.extract(params, 'estTFparams', default=False)

        omega = 2 * xp.pi * freq
        alpha = 0.0
        gx = 10.0 if sinusSingleFreq else 40.0
        gomega = 0
        k = 0.5
        c = 1.0 if estTFparams else 0.0
        N = oversampling

        print(f'AVC gx and c: {gx}, {c}')

        avc = AVC(T, x, omega, alpha, gx, gomega, k, c, N)

        self.apply_global_params(avc)
        avc.apply_properties(params)

        return avc

    def get_aveslopes(self, params):
        """
        Create an average slopes object.

        Parameters:
        params (dict): Dictionary of parameters

        Returns:
        AveSlopes: Average slopes object
        """
        n_iter = params.pop('n_iter')
        aveslopes = AveSlopes(n_iter)

        self.apply_global_params(aveslopes)
        aveslopes.apply_properties(params)

        return aveslopes

    def get_sh_with_kernel(self, params_sh, source, params_seeing, params_zlayer, params_zprofile):
        """
        Create a SH object with a kernel.

        Parameters:
        params_sh (dict): Dictionary of SH parameters
        source (Source): Source object
        params_seeing (dict): Dictionary of seeing parameters
        params_zlayer (dict): Dictionary of zlayer parameters
        params_zprofile (dict): Dictionary of zprofile parameters

        Returns:
        ProcessingContainer: Processing container with SH and kernel objects
        """
        container = ProcessingContainer()

        zfocus_temp = self.extract(params_zlayer, 'zfocus', default=-1)
        theta_temp = self.extract(params_zlayer, 'theta', default=[0.0, 0.0])

        if isinstance(zfocus_temp, (list, xp.ndarray)) and len(zfocus_temp) > 1:
            params_zfocus = {'func_type': 'TIME_HIST', 'time_hist': zfocus_temp}
            params_theta = {'func_type': 'TIME_HIST', 'time_hist': theta_temp}
        else:
            params_zfocus = {'func_type': 'SIN', 'constant': zfocus_temp}
            params_theta = {'func_type': 'SIN', 'constant': theta_temp}

        zfocus = FuncGenerator(**params_zfocus)
        theta = FuncGenerator(**params_theta)

        sh = self.get_sh(params_sh)
        kernel = self.get_kernel()
        kernel.zfocus = zfocus.output
        kernel.theta = theta.output
        kernel.source = source
        kernel.lenslet = sh.lenslet
        kernel.ef = sh.in_ef
        seeing = FuncGenerator(**params_seeing)
        zlayer = FuncGenerator(**params_zlayer)
        zprofile = FuncGenerator(**params_zprofile)

        kernel.seeing = seeing.output
        kernel.zlayer = zlayer.output
        kernel.zprofile = zprofile.output
        sh.in_ef = kernel.out_ef

        container.add(seeing, name='seeing')
        container.add(zfocus, name='zfocus')
        container.add(theta, name='theta')
        container.add(zlayer, name='zlayer')
        container.add(zprofile, name='zprofile')
        container.add(kernel, name='kernel', input='in_ef')
        container.add(sh, output='out_i')

        return container

    def get_atmo_readcube(self, params, source_list):
        """
        Create an atmo_readcube processing object.

        Parameters:
        params (dict): Dictionary of parameters
        source_list (list): List of source objects

        Returns:
        AtmoReadCube: AtmoReadCube processing object
        """

        params = self.ensure_dictionary(params)

        pixel_pitch = self._main['pixel_pitch']
        precision = self._main['precision']
        filename = params.pop('filename')
        filename_ol = self.extract(params, 'filename_ol', default=None)
        wavelengthInNm = params.pop('wavelengthInNm')
        r0data = self.extract(params, 'r0data', default=None)
        seeingData = self.extract(params, 'seeingData', default=None)
        outPhaseSize = self.extract(params, 'outPhaseSize', default=None)
        rad = self.extract(params, 'rad', default=None)
        startZero = self.extract(params, 'startZero', default=None)
        onlyLo = self.extract(params, 'onlyLo', default=None)
        onlyHo = self.extract(params, 'onlyHo', default=None)
        startingPosition = self.extract(params, 'startingPosition', default=None)
        cut_modes = self.extract(params, 'cutModes', default=None)
        cut_coeff = self.extract(params, 'cut_coeff', default=None)
        cut_from_OL = self.extract(params, 'cut_from_OL', default=None)
        firstDimNiter = self.extract(params, 'firstDimNiter', default=None)

        ifunc_tag = self.extract(params, 'ifunc_tag', default=None)
        type = self.extract(params, 'type', default=None)
        nmodes = self.extract(params, 'nmodes', default=None)
        nzern = self.extract(params, 'nzern', default=None)
        start_mode = self.extract(params, 'start_mode', default=None)
        npixels = self.extract(params, 'npixels', default=None)
        obsratio = self.extract(params, 'obsratio', default=None)
        diaratio = self.extract(params, 'diaratio', default=None)

        phase2modes_tag = self.extract(params, 'phase2modes_tag', default=None)
        pupil_mask_tag = self.extract(params, 'pupil_mask_tag', default='')
        zeroPad = self.extract(params, 'zeroPadp2m', default='')

        mask = None
        if pupil_mask_tag:
            if phase2modes_tag:
                print('if phase2modes_tag is defined then pupil_mask_tag will not be used!')
            pupilstop = self._cm.read_pupilstop(pupil_mask_tag, GPU=useGPU)
            if not pupilstop:
                raise ValueError(f'Pupil mask tag {pupil_mask_tag} not found.')
            mask = pupilstop.A
            if not npixels:
                npixels = mask.shape[0]

        ifunc = self.ifunc_restore(tag=ifunc_tag, type=type, npixels=npixels, nmodes=nmodes, nzern=nzern,
                                obsratio=obsratio, diaratio=diaratio, start_mode=start_mode)

        phase2modes = self.ifunc_restore(tag=phase2modes_tag, type=type, npixels=npixels, nmodes=nmodes, nzern=nzern,
                                        obsratio=obsratio, diaratio=diaratio, start_mode=start_mode,
                                        mask=mask, return_inv=True, zeroPad=zeroPad)
    
        zenithAngleInDeg = self._main.get('zenithAngleInDeg')

        atmo_readcube = AtmoReadCube(filename, wavelengthInNm, pixel_pitch,
                                    filename_ol=filename_ol, r0data=r0data,
                                    seeingData=seeingData, outPhaseSize=outPhaseSize,
                                    rad=rad, ifunc=ifunc, phase2modes=phase2modes,
                                    startZero=startZero, onlyLo=onlyLo, onlyHo=onlyHo,
                                    startingPosition=startingPosition,
                                    GPU=useGPU, precision=precision, cut_modes=cut_modes,
                                    cut_coeff=cut_coeff, cut_from_OL=cut_from_OL,
                                    firstDimNiter=firstDimNiter, zenithAngleInDeg=zenithAngleInDeg)

        # self.apply_global_params(atmo_readcube)
        # atmo_readcube.apply_properties(params)

        return atmo_readcube

    def get_calib_manager(self, params=None):
        """
        Create a calibration manager object.

        Parameters:
        params (dict): Dictionary of parameters

        Returns:
        CalibManager: Calibration manager object
        """
        root_dir = self._main['root_dir']
        cm = CalibManager(root_dir)

        self.apply_global_params(cm)

        if params:
            params = self.ensure_dictionary(params)
            cm.apply_properties(params)

        return cm

    def get_ch2ndcontrol(self, params_pyr1, params_pyr2):
        """
        Create a ch2ndcontrol processing object.

        Parameters:
        params_pyr1 (dict): Dictionary of parameters for the first channel
        params_pyr2 (dict): Dictionary of parameters for the second channel

        Returns:
        Ch2ndControl: Ch2ndControl processing object
        """
        params_pyr1 = self.ensure_dictionary(params_pyr1)
        params_pyr2 = self.ensure_dictionary(params_pyr2)

        mod_amp = self.extract(params_pyr2, 'mod_amp', default=None)
        wavelengthInNm = self.extract(params_pyr1, 'wavelengthInNm', default=None)

        ch2ndcontrol = Ch2ndControl(mod_amp, wavelengthInNm, verbose=self._main.get('verbose', 0))

        self.apply_global_params(ch2ndcontrol)

        return ch2ndcontrol

    def get_ch2ndcontrol(self, params_pyr1, params_pyr2):
        """
        Create a ch2ndcontrol processing object.

        Parameters:
        params_pyr1 (dict): Dictionary of parameters for the first channel
        params_pyr2 (dict): Dictionary of parameters for the second channel

        Returns:
        Ch2ndControl: Ch2ndControl processing object
        """
        params_pyr1 = self.ensure_dictionary(params_pyr1)
        params_pyr2 = self.ensure_dictionary(params_pyr2)

        mod_amp = self.extract(params_pyr2, 'mod_amp', default=None)
        wavelengthInNm = self.extract(params_pyr1, 'wavelengthInNm', default=None)

        ch2ndcontrol = Ch2ndControl(mod_amp, wavelengthInNm, verbose=self._main.get('verbose', 0))

        self.apply_global_params(ch2ndcontrol)

        return ch2ndcontrol

    def get_control(self, params):
        """
        Create an intcontrol or iircontrol processing object.

        Parameters:
        params (dict): Dictionary of parameters

        Returns:
        Control: Control processing object
        """
        params = self.ensure_dictionary(params)
        control_type = params.pop('type')

        offset_tag = self.extract(params, 'offset_tag', default=None, optional=True)
        offset = self._cm.read_data(offset_tag) if offset_tag else None

        offset_gain = self.extract(params, 'offset_gain', default=None, optional=True)

        if control_type == 'INT':
            return self.get_int_control(params, offset=offset)
        elif control_type == 'INT_STATE':
            return self.get_int_control_state(params, offset=offset)
        elif control_type == 'INT_AUTO':
            return self.get_int_control_autogain(params, offset=offset)
        elif control_type == 'IIR':
            return self.get_iir_control(params, offset=offset)
        elif control_type == 'IIR_STATE':
            return self.get_iir_control_state(params, offset=offset)
        elif control_type == 'DER':
            return self.get_derpre_control(params)
        elif control_type == 'MAT':
            return self.get_mat_control(params, offset=offset)
        elif control_type == 'LUT':
            return self.get_lut_control(params, offset=offset)
        else:
            raise ValueError(f'Unknown control type: {control_type}')

    def get_demodulate(self, demodulate_params):
        """
        Create a demodulate processing object.

        Parameters:
        demodulate_params (dict): Dictionary of demodulate parameters

        Returns:
        Demodulate: Demodulate processing object
        """
        params = self.ensure_dictionary(demodulate_params)

        modeNumber = params.pop('modeNumber')
        carrierFrequency = params.pop('carrierFrequency')
        dt = params.pop('dt')

        return Demodulate(modeNumber, carrierFrequency, dt)

    def get_derpre_control(self, derpre_params):
        """
        Create a derprecontrol processing object.

        Parameters:
        derpre_params (dict): Dictionary of parameters

        Returns:
        DerPreControl: DerPreControl processing object
        """
        params = self.ensure_dictionary(derpre_params)

        nModes = params.pop('nModes')
        nStep = params.pop('nStep')
        delay = params.pop('delay')

        return DerPreControl(nModes, nStep, delay=delay)

    def get_disturbance(self, disturbance_params, GPU=None):
        """
        Create a disturbance processing object.

        Parameters:
        disturbance_params (dict): Dictionary of parameters
        GPU (bool, optional): Flag for using GPU

        Returns:
        Disturbance: Disturbance processing object
        """
        useGPU = GPU if GPU is not None else self._gpu

        params = self.ensure_dictionary(disturbance_params)

        verbose = self.extract(params, 'verbose', default=None)
        map_tag = self.extract(params, 'map_tag', default='')
        map_data = self.extract(params, 'map', default=None)
        dataPackageDir = self.extract(params, 'dataPackageDir', default='')
        func_type = params.pop('func_type', None) if map_tag == '' and map_data is None and dataPackageDir == '' else None
        height = params.pop('height', None) if dataPackageDir == '' else None
        nmodes = self.extract(params, 'nmodes', default=None)
        influence_function_tag = self.extract(params, 'influence_function', default=None)
        if not influence_function_tag:
            influence_function_tag = self.extract(params, 'ifunc_tag', default=None)
        dm_type = self.extract(params, 'dm_type', default=None)
        dm_nzern = self.extract(params, 'dm_nzern', default=None)
        dm_start_mode = self.extract(params, 'dm_start_mode', default=None)
        dm_idx_modes = self.extract(params, 'dm_idx_modes', default=None)
        dm_npixels = self.extract(params, 'dm_npixels', default=None)
        dm_obsratio = self.extract(params, 'dm_obsratio', default=None)
        dm_diaratio = self.extract(params, 'dm_diaratio', default=None)
        dm_shiftXYinPixel = self.extract(params, 'dm_shiftXYinPixel', default=None)
        dm_rotInDeg = self.extract(params, 'dm_rotInDeg', default=None)
        dm_magnification = self.extract(params, 'dm_magnification', default=None)
        doNotPutOnGpu = self.extract(params, 'doNotPutOnGpu', default=None)
        dt = self.extract(params, 'dt', default=None)
        pupil_mask_tag = self.extract(params, 'pupil_mask_tag', default='')
        m2c_tag = params.get('m2c') or params.get('m2c_tag')
        m2c = self._cm.read_m2c(m2c_tag) if m2c_tag else None
        time_hist_tag = params.pop('time_hist_tag', None)
        time_hist = self._cm.read_data(time_hist_tag) if time_hist_tag else self.extract(params, 'time_hist', default=None)
        vect_amplitude = self.extract(params, 'vect_amplitude', default=None)
        amp = self.extract(params, 'amp', default=None)
        repeat_amp_mode = self.extract(params, 'repeat_amp_mode', default=None)
        vib_tag = self.extract(params, 'vib_data', default='')
        amp_factor = self.extract(params, 'amp_factor', default=1.0)
        if vib_tag:
            vib = self._cm.readfits('vibrations', vib_tag)
            if vib is None:
                raise ValueError(f'Error reading vibration spectrum: {vib_tag}')
            fr_psd = vib[:, 0]
            psd = vib[:, 1:] * amp_factor
        else:
            fr_psd = self.extract(params, 'fr_psd', default=None)
            psd = self.extract(params, 'psd', default=None)
        continuous_psd = self.extract(params, 'continuous_psd', default=False)
        pixel_pitch = self.extract(params, 'pixel_pitch', default=self._main.pixel_pitch)
        precision = self.extract(params, 'precision', default=self._main.precision)
        seed = self.extract(params, 'seed', default=1)
        linear = self.extract(params, 'linear', default=None)
        min_amplitude = self.extract(params, 'min_amplitude', default=None)
        amp3D = self.extract(params, 'amp3D', default=None)
        resetAmpAtMode = self.extract(params, 'resetAmpAtMode', default=None)
        resetAmp = self.extract(params, 'resetAmp', default=None)
        map_cycle = self.extract(params, 'map_cycle', default=None)
        ncycles = self.extract(params, 'ncycles', default=None)

        dynamic = self.extract(params, 'dataPackageDynamic', default=None)
        hardpact = self.extract(params, 'dataPackageHardpact', default=None)
        softpact = self.extract(params, 'dataPackageSoftpact', default=None)
        t0 = self.extract(params, 'dataPackageT0', default=None)

        modeNumber = self.extract(params, 'modeNumber', default=0)
        carrierAmplitude = self.extract(params, 'carrierAmplitudeInNm', default=0.0)
        carrierFrequency = self.extract(params, 'carrierFrequency', default=0.0)

        mask = None
        if pupil_mask_tag:
            if phase2modes_tag:
                print('if phase2modes_tag is defined then pupil_mask_tag will not be used!')
            pupilstop = self._cm.read_pupilstop(pupil_mask_tag, GPU=useGPU)
            if pupilstop is None:
                raise ValueError(f'Pupil mask tag {pupil_mask_tag} not found.')
            mask = pupilstop.A
            if not dm_npixels:
                dm_npixels = mask.shape[0]

        if map_tag or map_data is not None:
            if map_tag:
                map_data = self._cm.read_data(map_tag)
            if isinstance(map_data, tuple) and len(map_data) == 2:
                mask = map_data[1] if not mask else mask
                map_data = map_data[0]
            if map_data.ndim == 3:
                map_temp = map_data
                idx_mask = xp.where(mask)
                map_data = xp.array([map_temp[i, :, :].ravel()[idx_mask] for i in range(map_temp.shape[0])])
            disturbance = DisturbanceMap(map_data.shape, pixel_pitch, height, mask, map_data, GPU=useGPU, cycle=map_cycle)
        elif dataPackageDir:
            disturbance = DisturbanceM1Elt(dataPackageDir, dm_npixels, pixel_pitch, dynamic=dynamic, 
                                        hardpact=hardpact, softpact=softpact, t0=t0, GPU=useGPU)
        else:
            if not m2c:
                nmodes_temp = nmodes
            influence_function = self.ifunc_restore(tag=influence_function_tag, type=dm_type, npixels=dm_npixels, 
                                                    nmodes=nmodes_temp, nzern=dm_nzern, obsratio=dm_obsratio, 
                                                    diaratio=dm_diaratio, start_mode=dm_start_mode, idx_modes=dm_idx_modes, 
                                                    mask=mask, doNotPutOnGpu=doNotPutOnGpu)
            if influence_function is None:
                raise ValueError(f'Error reading influence function: {influence_function_tag}')

            if height == 0 and influence_function.mask_inf_func.shape[0] != self._main.pixel_pupil:
                print('ATTENTION: size of disturbance is not equal to main.pixel_pupil!')
                ans = input("Do you want to continue [y/n]? ").lower()
                if ans == 'n':
                    raise ValueError('Simulation interrupted by user.')
            else:
                print('Size of disturbance is equal to main.pixel_pupil!')

            if nmodes and dm_start_mode:
                nmodes -= dm_start_mode

            if linear or (min_amplitude and amp):
                modal_pushpull_signal(nmodes, amplitude=amp, vect_amplitude=vect_amplitude, linear=linear, 
                                    min_amplitude=min_amplitude, ncycles=ncycles)
                amp = None

            if amp3D:
                modal_pushpull_signal(nmodes, amplitude=amp, vect_amplitude=vect_amplitude, ncycles=ncycles)
                amp = None
                vect_amplitude[3:5] *= amp3D

            if resetAmpAtMode:
                modal_pushpull_signal(nmodes, amplitude=amp, vect_amplitude=vect_amplitude, linear=linear, 
                                    min_amplitude=min_amplitude, ncycles=ncycles)
                vect_amplitude[resetAmpAtMode:] = resetAmp
                amp = None

            if repeat_amp_mode:
                modal_pushpull_signal(nmodes, amplitude=amp, vect_amplitude=vect_amplitude, linear=linear, 
                                    min_amplitude=min_amplitude, ncycles=ncycles)
                vect_amplitude0 = vect_amplitude[:repeat_amp_mode]
                for i in range(ceil(nmodes / repeat_amp_mode)):
                    vect_amplitude[i*repeat_amp_mode:min((i+1)*repeat_amp_mode, nmodes)] = vect_amplitude0[:min(repeat_amp_mode, nmodes - i*repeat_amp_mode)]
                amp = None

            disturbance = Disturbance(func_type, nmodes, pixel_pitch, height, influence_function, time_hist=time_hist, amp=amp, 
                                    vect_amplitude=vect_amplitude, m2c=m2c, precision=precision, psd=psd, fr_psd=fr_psd, 
                                    continuous_psd=continuous_psd, seed=seed, ncycles=ncycles, shiftXYinPixel=dm_shiftXYinPixel, 
                                    rotInDeg=dm_rotInDeg, magnification=dm_magnification, verbose=verbose, GPU=useGPU)
            if amp_factor == 0.0:
                disturbance.active = False

        self.apply_global_params(disturbance)
        disturbance.apply_properties(params)
        return disturbance

    def get_dm_m2c(self, params, GPU=None, ifunc=None, m2c=None):
        """
        Create a DM_M2C processing object.

        Parameters:
        params (dict): Dictionary of parameters
        GPU (bool, optional): Flag for using GPU
        ifunc: Influence function object
        m2c: M2C matrix object

        Returns:
        DM_M2C: DM_M2C processing object
        """
        useGPU = GPU if GPU is not None else self._gpu

        params = self.ensure_dictionary(params)
        settling_time = self.extract(params, 'settling_time', default=None)

        pixel_pitch = self._main['pixel_pitch']
        height = params.pop('height')
        ifunc_tag = self.extract(params, 'ifunc_tag', default=None)
        dm_type = self.extract(params, 'type', default=None)
        nmodes = self.extract(params, 'nmodes', default=None)
        nzern = self.extract(params, 'nzern', default=None)
        start_mode = self.extract(params, 'start_mode', default=None)
        idx_modes = self.extract(params, 'idx_modes', default=None)
        npixels = self.extract(params, 'npixels', default=None)
        obsratio = self.extract(params, 'obsratio', default=None)
        diaratio = self.extract(params, 'diaratio', default=None)
        doNotPutOnGpu = self.extract(params, 'doNotPutOnGpu', default=None)
        pupil_mask_tag = self.extract(params, 'pupil_mask_tag', default='')

        doNotBuildRecProp = self.extract(params, 'doNotBuildRecProp', default=None)
        notSeenByLgs = self.extract(params, 'notSeenByLgs', default=None)

        mask = None
        if pupil_mask_tag:
            if phase2modes_tag:
                print('if phase2modes_tag is defined then pupil_mask_tag will not be used!')
            pupilstop = self._cm.read_pupilstop(pupil_mask_tag, GPU=useGPU)
            if pupilstop is None:
                raise ValueError(f'Pupil mask tag {pupil_mask_tag} not found.')
            mask = pupilstop.A
            if not npixels:
                npixels = mask.shape[0]

        if 'm2c_tag' in params:
            if not ifunc:
                ifunc = self.ifunc_restore(tag=ifunc_tag, type=dm_type, npixels=npixels, nzern=nzern, 
                                        obsratio=obsratio, diaratio=diaratio, mask=mask, 
                                        idx_modes=idx_modes, doNotPutOnGpu=doNotPutOnGpu)
            if ifunc is None:
                raise ValueError(f'Error reading influence function: {ifunc_tag}')
            if not m2c:
                m2c_tag = params.pop('m2c_tag')
                m2c = self._cm.read_m2c(m2c_tag)
            m2c_mat = m2c.m2c
            nmodes_temp = nmodes if nmodes else m2c_mat.shape[0]
            m2c.m2c = m2c_mat[start_mode:nmodes_temp] if start_mode else m2c_mat[:nmodes_temp]
        else:
            if not ifunc:
                ifunc = self.ifunc_restore(tag=ifunc_tag, type=dm_type, npixels=npixels, nmodes=nmodes, nzern=nzern, 
                                        obsratio=obsratio, diaratio=diaratio, mask=mask, start_mode=start_mode, 
                                        idx_modes=idx_modes, doNotPutOnGpu=doNotPutOnGpu)
            if ifunc is None:
                raise ValueError(f'Error reading influence function: {ifunc_tag}')
            m2c = M2C()
            nmodes_m2c = nmodes - start_mode if start_mode else nmodes
            m2c.set_m2c(xp.identity(nmodes_m2c))

        dm_m2c = DM_M2C(pixel_pitch, height, ifunc, m2c, GPU=useGPU)
        self.apply_global_params(dm_m2c)
        dm_m2c.apply_properties(params)
        return dm_m2c

    def get_ef_generator(self, ef_params, zero=False, ignore_extra_keywords=False):
        """
        Create an EF generator processing object.

        Parameters:
        ef_params (dict): Dictionary of parameters
        zero (bool, optional): If set, the generated EF will have a zero phase everywhere
        ignore_extra_keywords (bool, optional): Flag to ignore extra keywords

        Returns:
        EFGenerator: EF generator processing object
        """
        ef_generator = EFGenerator(zero=zero)
        ef_generator.apply_properties(ef_params, ignore_extra_keywords=ignore_extra_keywords)
        self.apply_global_params(ef_generator)
        return ef_generator

    def get_ef_product(self):
        """
        Create an EF product processing object.

        Returns:
        EFProduct: EF product processing object
        """
        efprod = EFProduct()
        self.apply_global_params(efprod)
        return efprod

    def get_ef_resize(self, params):
        """
        Create an EF resize processing object.

        Parameters:
        params (dict): Dictionary of parameters

        Returns:
        EFResize: EF resize processing object
        """
        params = self.ensure_dictionary(params)

        efresize = EFResize()
        self.apply_global_params(efresize)
        efresize.apply_properties(params)

        return efresize

    def get_ef_shift(self, params):
        """
        Create an EF shift processing object.

        Parameters:
        params (dict): Dictionary of parameters

        Returns:
        EFShift: EF shift processing object
        """
        params = self.ensure_dictionary(params)

        qe_factor = self.extract(params, 'qe_factor', default=None)
        shiftwavelengthInNm = self.extract(params, 'shiftWavelengthInNm', default=None)

        efshift = EFShift()
        self.apply_global_params(efshift)
        efshift.apply_properties(params)

        return efshift

    def get_ef_spatial_filter(self, params):
        """
        Create an EF spatial filter processing object.

        Parameters:
        params (dict): Dictionary of parameters

        Returns:
        EFSpatialFilter: EF spatial filter processing object
        """
        params = self.ensure_dictionary(params)

        DpupPix = self._main['pixel_pupil']
        pixel_pitch = self._main['pixel_pitch']
        wavelengthInNm = params.pop('wavelengthInNm')
        FoV = params.pop('FoV')
        pup_diam = 30
        ccd_side = 80
        fov_errinf = self.extract(params, 'fov_errinf', default=0.01)
        fov_errsup = self.extract(params, 'fov_errsup', default=100.0)
        fft_res = self.extract(params, 'fft_res', default=3.0)
        fp_obs = self.extract(params, 'fp_obs', default=None)

        result = ModulatedPyramid.calc_geometry(DpupPix, pixel_pitch, wavelengthInNm, FoV, pup_diam, ccd_side, 
                                                fov_errinf=fov_errinf, fov_errsup=fov_errsup, NOTEST=True)

        wavelengthInNm = result['wavelengthInNm']
        fov_res = result['fov_res']
        fp_masking = result['fp_masking']
        fft_res = result['fft_res']
        tilt_scale = result['tilt_scale']
        fft_sampling = result['fft_sampling']
        fft_padding = result['fft_padding']
        fft_totsize = result['fft_totsize']
        toccd_side = result['toccd_side']
        final_ccd_side = result['final_ccd_side']

        spat_filter = EFSpatialFilter(wavelengthInNm, fov_res, fp_masking, fft_res, tilt_scale, 
                                    fft_sampling, fft_padding, fft_totsize, toccd_side, final_ccd_side, 
                                    fp_obs=fp_obs)

        self.apply_global_params(spat_filter)
        spat_filter.apply_properties(params)

        return spat_filter

    def get_ef_variance(self):
        """
        Create an EF variance processing object.

        Returns:
        EFVariance: EF variance processing object
        """
        efvar = EFVariance()
        self.apply_global_params(efvar)
        return efvar

    def get_ef_zoom(self, params):
        """
        Create an EF zoom processing object.

        Parameters:
        params (dict): Dictionary of parameters

        Returns:
        EFZoom: EF zoom processing object
        """
        params = self.ensure_dictionary(params)

        efzoom = EFZoom()
        self.apply_global_params(efzoom)
        efzoom.apply_properties(params)

        return efzoom

    def get_extended_source(self, params):
        """
        Create an extended source data object.

        Parameters:
        params (dict): Dictionary of parameters

        Returns:
        ExtendedSource: Extended source data object
        """
        params = self.ensure_dictionary(params)

        polar_coordinate = params.pop('polar_coordinate')
        height = params.pop('height')
        magnitude = params.pop('magnitude')
        wavelengthInNm = params.pop('wavelengthInNm')
        d_tel = self._main['pixel_pupil'] * self._main['pixel_pitch']

        band = self.extract(params, 'band', default='')
        zeroPoint = self.extract(params, 'zeroPoint', default=0)
        multiples_fwhm = self.extract(params, 'multiples_fwhm', default=1)
        source_type = self.extract(params, 'type', default='POINT_SOURCE')
        size_obj = self.extract(params, 'size_obj', default=None)
        xy_array = self.extract(params, 'xy_array', default=None)
        sampling_type = self.extract(params, 'sampling_type', default='CARTESIAN')
        layerHeight = self.extract(params, 'layerHeight', default=None)
        intensityProfile = self.extract(params, 'intensityProfile', default=None)
        ttProfile = self.extract(params, 'ttProfile', default=None)
        focusHeight = self.extract(params, 'focusHeight', default=height)
        n_rings = self.extract(params, 'n_rings', default=None)
        show_source = self.extract(params, 'show_source', default=False)
        show_3Dsource = self.extract(params, 'show_3Dsource', default=False)
        fluxThreshold = self.extract(params, 'fluxThreshold', default=0.0)
        npoints = self.extract(params, 'npoints', default=0)
        error_coord = self.extract(params, 'error_coord', default=[0.0, 0.0])
        pixelScalePSF = self.extract(params, 'pixelScalePSF', default=None)
        PSF = self.extract(params, 'PSF', default=None)
        kernel4PSF_conv = self.extract(params, 'kernel4PSF_conv', default=None)
        PSF_tag = self.extract(params, 'PSF_tag', default=None)
        kernel4PSF_conv_tag = self.extract(params, 'kernel4PSF_conv_tag', default=None)
        sampl_dist_step4PSF = self.extract(params, 'sampl_dist_step4PSF', default=None)
        if PSF_tag and PSF is None:
            PSF = self._cm.read_data(PSF_tag)
        if kernel4PSF_conv_tag and kernel4PSF_conv is None:
            kernel4PSF_conv = self._cm.read_data(kernel4PSF_conv_tag)

        polar_coordinate += error_coord

        if 'zenithAngleInDeg' in self._main:
            airmass = 1.0 / xp.cos(xp.radians(self._main['zenithAngleInDeg']))
        else:
            airmass = 1.0
        height *= airmass
        if layerHeight is not None:
            layerHeight *= airmass
        if focusHeight is not None:
            focusHeight *= airmass

        extended_source = ExtendedSource(polar_coordinate, height, magnitude, wavelengthInNm, multiples_fwhm, d_tel, source_type, 
                                        band=band, zeroPoint=zeroPoint, size_obj=size_obj, xy_array=xy_array, 
                                        sampling_type=sampling_type, layerHeight=layerHeight, intensityProfile=intensityProfile, 
                                        ttProfile=ttProfile, focusHeight=focusHeight, n_rings=n_rings, show_source=show_source, 
                                        show_3Dsource=show_3Dsource, fluxThreshold=fluxThreshold, npoints=npoints, 
                                        PSF=PSF, pixelScalePSF=pixelScalePSF, kernel4PSF_conv=kernel4PSF_conv, 
                                        sampl_dist_step4PSF=sampl_dist_step4PSF)

        self.apply_global_params(extended_source)
        # extended_source.apply_properties(params)

        return extended_source

    def get_ideal_wfs(self, params):
        """
        Create an Ideal WFS processing object.

        Parameters:
        params (dict): Dictionary of parameters

        Returns:
        IdealWFS: Ideal WFS processing object
        """
        params = self.ensure_dictionary(params)

        n_subap_on_diameter = params.pop('subap_on_diameter')
        sensor_npx = params.pop('sensor_npx')
        sensor_fov = params.pop('sensor_fov')
        subapdata_tag = self.extract(params, 'subapdata_tag', default=None)
        energy_th = params.pop('energy_th')

        lenslet = Lenslet(n_subap_on_diameter)
        ideal_wfs = IdealWFS(lenslet)

        self.apply_global_params(ideal_wfs)
        ideal_wfs.apply_properties(params)

        return ideal_wfs

    def get_ideal_wfs_slopec(self, params):
        """
        Create an Ideal WFS Slopec processing object.

        Parameters:
        params (dict): Dictionary of parameters

        Returns:
        IdealWFSSlopec: Ideal WFS Slopec processing object
        """
        params = self.ensure_dictionary(params)

        computation_time = self.extract(params, 'computation_time', default=None)
        FoV = params.pop('sensor_fov')
        obs = self.extract(params, 'obs', default=None)
        pup_mask_tag = self.extract(params, 'pup_mask_tag', default=None)
        if not pup_mask_tag:
            pup_mask_tag = self.extract(params, 'pupil_mask_tag', default=None)
        thr_value = self.extract(params, 'thr_value', default=None)
        quadcell_mode = self.extract(params, 'quadcell_mode', default=None)
        filtmat_tag = self.extract(params, 'filtmat_tag', default='')

        good_pixels = None
        if pup_mask_tag:
            pupilstop = self._cm.read_pupilstop(pup_mask_tag)
            if pupilstop is None:
                raise ValueError(f'Pupil mask tag {pup_mask_tag} not found for ideal_wfs_slopec.')
            good_pixels = pupilstop.A

        sc = IdealWFSSlopec(self._main.pixel_pitch, FoV, obs=obs, good_pixels=good_pixels)

        if filtmat_tag:
            filtmat = self._cm.read_data(filtmat_tag)
            sc.filtmat = filtmat

        sc.set_property(cm=self._cm)

        self.apply_global_params(sc)
        sc.apply_properties(params)

        return sc

    def get_int_control(self, params, offset=None):
        """
        Create an Int Control (Integrator) processing object.

        Parameters:
        params (dict): Dictionary of parameters
        offset: Offset value

        Returns:
        IntControl: Int Control processing object
        """
        params = self.ensure_dictionary(params)

        gain = params.pop('int_gain')
        ff = self.extract(params, 'ff', default=None, optional=True)
        delay = self.extract(params, 'delay', default=None, optional=True)
        og_shaper_tag = self.extract(params, 'og_shaper_tag', default=None, optional=True)
        og_shaper = self._cm.read_data(og_shaper_tag) if og_shaper_tag else None

        if params.get('opt_dt', 0) == 1:
            intc = IntControlOpt(gain, ff=ff, delay=delay)
        else:
            intc = IntControl(gain, ff=ff, delay=delay)

        if offset is not None:
            intc.offset = offset
        if og_shaper is not None:
            intc.og_shaper = og_shaper

        self.apply_global_params(intc)
        intc.apply_properties(params)

        return intc

    def get_int_control_autogain(self, params, offset=None):
        """
        Create an Int Control AutoGain (Integrator) processing object.

        Parameters:
        params (dict): Dictionary of parameters
        offset: Offset value

        Returns:
        IntControlAutoGain: Int Control AutoGain processing object
        """
        params = self.ensure_dictionary(params)

        gain_vect = params.pop('gain_vect')
        ff = self.extract(params, 'ff', default=None)
        delay = self.extract(params, 'delay', default=None)
        og_shaper_tag = self.extract(params, 'og_shaper_tag', default=None)
        og_shaper = self._cm.read_data(og_shaper_tag) if og_shaper_tag else None
        stepsBeforeChange = self.extract(params, 'stepsBeforeChange', default=None)
        gainLength = self.extract(params, 'gainLength', default=None)

        intc = IntControlAutoGain(gain_vect, gainLength, stepsBeforeChange, ff=ff, delay=delay)

        if offset is not None:
            intc.offset = offset
        if og_shaper is not None:
            intc.og_shaper = og_shaper

        self.apply_global_params(intc)
        intc.apply_properties(params)

        return intc

    def get_int_control_state(self, params, offset=None):
        """
        Create an Int Control State (Integrator) processing object.

        Parameters:
        params (dict): Dictionary of parameters
        offset: Offset value

        Returns:
        IntControlState: Int Control State processing object
        """
        params = self.ensure_dictionary(params)

        gain = params.pop('int_gain')
        ff = self.extract(params, 'ff', default=None)
        delay = self.extract(params, 'delay', default=None)
        og_shaper_tag = self.extract(params, 'og_shaper_tag', default=None)
        og_shaper = self._cm.read_data(og_shaper_tag) if og_shaper_tag else None

        intc = IntControlState(gain, ff=ff, delay=delay)

        if offset is not None:
            intc.offset = offset
        if og_shaper is not None:
            intc.og_shaper = og_shaper

        self.apply_global_params(intc)
        intc.apply_properties(params)

        return intc

    def get_iir_control(self, params, offset=None):
        """
        Create an IIR Control processing object.

        Parameters:
        params (dict): Dictionary of parameters
        offset: Offset value

        Returns:
        IIRControl: IIR Control processing object
        """
        params = self.ensure_dictionary(params)

        delay = self.extract(params, 'delay', default=None)
        og_shaper_tag = self.extract(params, 'og_shaper_tag', default=None)
        og_shaper = self._cm.read_data(og_shaper_tag) if og_shaper_tag else None
        iir_tag = params.pop('iir_tag')
        iirfilter = self._cm.read_iirfilter(iir_tag)

        iirc = IIRControl(iirfilter, delay=delay)

        if offset is not None:
            iirc.offset = offset
        if og_shaper is not None:
            iirc.og_shaper = og_shaper

        self.apply_global_params(iirc)
        iirc.apply_properties(params)

        return iirc

    def get_iir_control_state(self, params, offset=None):
        """
        Create an IIR Control State processing object.

        Parameters:
        params (dict): Dictionary of parameters
        offset: Offset value

        Returns:
        IIRControlState: IIR Control State processing object
        """
        params = self.ensure_dictionary(params)

        delay = self.extract(params, 'delay', default=None)
        og_shaper_tag = self.extract(params, 'og_shaper_tag', default=None)
        og_shaper = self._cm.read_data(og_shaper_tag) if og_shaper_tag else None
        iir_tag = params.pop('iir_tag')
        iirfilter = self._cm.read_iirfilter(iir_tag)

        iirc = IIRControlState(iirfilter, delay=delay)

        if offset is not None:
            iirc.offset = offset
        if og_shaper is not None:
            iirc.og_shaper = og_shaper

        self.apply_global_params(iirc)
        iirc.apply_properties(params)

        return iirc

    def get_lut_control(self, params, offset=None):
        """
        Create a LUT Control (Look-Up Table) processing object.

        Parameters:
        params (dict): Dictionary of parameters
        offset: Offset value

        Returns:
        LUTControl: LUT Control processing object
        """
        params = self.ensure_dictionary(params)

        nmodes = params.pop('nmodes')
        xLut_tag = self.extract(params, 'xLut_tag', default=None)
        yLut_tag = self.extract(params, 'yLut_tag', default=None)
        xLut = self.extract(params, 'xLut', default=None)
        yLut = self.extract(params, 'yLut', default=None)
        delay = self.extract(params, 'delay', default=None)

        if xLut_tag:
            xLut = self._cm.read_data(xLut_tag)
        if yLut_tag:
            yLut = self._cm.read_data(yLut_tag)

        lutc = LUTControl(nmodes, xLut, yLut, delay=delay)

        if offset is not None:
            lutc.offset = offset

        self.apply_global_params(lutc)
        lutc.apply_properties(params)

        return lutc

    def get_mat_control(self, params, A=None, B=None, offset=None):
        """
        Create an Int Control Mat (Integrator) processing object.

        Parameters:
        params (dict): Dictionary of parameters
        A: A matrix
        B: B matrix
        offset: Offset value

        Returns:
        IntControlMat: Int Control Mat processing object
        """
        params = self.ensure_dictionary(params)

        A_tag = self.extract(params, 'A_tag', default=None)
        B_tag = self.extract(params, 'B_tag', default=None)
        gain = self.extract(params, 'int_gain', default=None)
        ff = self.extract(params, 'ff', default=None)
        delay = self.extract(params, 'delay', default=None)
        og_shaper_tag = self.extract(params, 'og_shaper_tag', default=None)
        og_shaper = self._cm.read_data(og_shaper_tag) if og_shaper_tag else None

        if A_tag:
            A = self._cm.read_data(A_tag)
        if B_tag:
            B = self._cm.read_data(B_tag)

        if A is None and ff is not None:
            A = xp.diag(ff)
        if B is None and gain is not None:
            B = xp.diag(gain)

        intc = IntControlMat(A, B, delay=delay)

        if offset is not None:
            intc.offset = offset
        if og_shaper is not None:
            intc.og_shaper = og_shaper

        self.apply_global_params(intc)
        intc.apply_properties(params)

        return intc

    def get_mat_filter(self, params):
        """
        Create a Mat Filter processing object.

        Parameters:
        params (dict): Dictionary of parameters

        Returns:
        MatFilter: Mat Filter processing object
        """
        params = self.ensure_dictionary(params)

        apply2comm = self.extract(params, 'apply2comm', default=None)
        estimator_tag = params.pop('estimator_tag')
        A_tag = params.pop('A_tag')

        estimator = self._cm.read_data(estimator_tag)
        A = self._cm.read_data(A_tag)

        mat_filter = MatFilter(estimator, A)

        self.apply_global_params(mat_filter)
        mat_filter.apply_properties(params)

        return mat_filter

    def get_kernel(self, params):
        """
        Create a Kernel processing object.

        Parameters:
        params (dict): Dictionary of parameters

        Returns:
        Kernel: Kernel processing object
        """
        if 'zenithAngleInDeg' in self._main:
            airmass = 1.0 / xp.cos(xp.radians(self._main['zenithAngleInDeg']))
        else:
            airmass = 1.0

        params = self.ensure_dictionary(params)

        kernel = Kernel(cm=self._cm, airmass=airmass)
        self.apply_global_params(kernel)
        kernel.apply_properties(params)

        return kernel

    def get_lgsfocus_container(self, pupil, dm_commands, dm_params, ifunc=None):
        """
        Create a processing container for LGS Focus correction.

        Parameters:
        pupil: Pupil EF
        dm_commands: DM commands
        dm_params (dict): Parameter dictionary for the DM object
        ifunc: Influence function

        Returns:
        ProcessingContainer: Processing container with LGS Focus correction
        """
        container = ProcessingContainer()

        dm = self.get_dm(dm_params, ifunc=ifunc)
        dm.sign = 1

        ef_prod = self.get_ef_product()

        dm.in_command = dm_commands
        ef_prod.in_ef1 = pupil
        ef_prod.in_ef2 = dm.out_layer

        container.add(ef_prod, name='ef_prod', output='out_ef')
        container.add(dm, name='dm')

        return container

    def get_lgstt_container(self, pupil, mod_params, dm_params, res_params=None, ifunc=None, phase2modes=None):
        """
        Create a processing container for LGS Tip-Tilt correction and residual.

        Parameters:
        pupil: Pupil EF
        mod_params (dict): Parameter dictionary for the Modal Analysis object
        dm_params (dict): Parameter dictionary for the DM object
        res_params (dict, optional): Parameter dictionary for the Disturbance object
        ifunc: Influence function
        phase2modes: Phase to modes object

        Returns:
        ProcessingContainer: Processing container with LGS Tip-Tilt correction and residual
        """
        container = ProcessingContainer()

        modalAnalysis = self.get_modalanalysis(mod_params, phase2modes=phase2modes)
        ef_prod1 = self.get_ef_product()
        dm = self.get_dm(dm_params, ifunc=ifunc)

        if res_params:
            ef_prod2 = self.get_ef_product()
            res = self.get_disturbance(res_params)

        modalAnalysis.in_ef = pupil
        dm.in_command = modalAnalysis.out_modes
        ef_prod1.in_ef1 = pupil
        ef_prod1.in_ef2 = dm.out_layer

        if res_params:
            ef_prod2.in_ef1 = ef_prod1.out_ef
            ef_prod2.in_ef2 = res.out_layer

        container.add(modalAnalysis, name='modalAnalysis')
        container.add(dm, name='dm')
        if res_params:
            container.add(ef_prod1, name='ef_prod1')
            container.add(ef_prod2, name='ef_prod2', output='out_ef')
            container.add(res, name='res')
            container.add_output('res', 'output')
        else:
            container.add(ef_prod1, name='ef_prod1', output='out_ef')

        return container

    def get_lift(self, params, params_lens, params_ref, params_control, mode_basis=None, pup_mask=None, GPU=None, display=None):
        """
        Create a LIFT processing object.

        Parameters:
        params (dict): Dictionary of parameters
        params_lens (dict): Dictionary of parameters for the single lens SH object
        params_ref (dict): Dictionary of parameters for the reference aberration
        params_control (dict): Dictionary of control parameters
        mode_basis (array, optional): Array with modal basis for LIFT modal estimation
        pup_mask (array, optional): Array with pupil mask
        GPU (bool, optional): Use GPU if available
        display (bool, optional): Display settings

        Returns:
        LIFT: LIFT processing object
        """
        useGPU = GPU if GPU is not None else self._gpu

        params = self.ensure_dictionary(params)
        params_lens = self.ensure_dictionary(params_lens)
        params_ref = self.ensure_dictionary(params_ref)
        params_control = self.ensure_dictionary(params_control)

        nmodes_est = params.pop('nmodes_est')
        computation_time = self.extract(params, 'computation_time', default=None)
        subapdata_tag = self.extract(params, 'subapdata_tag', default='')
        chrom_lambdas = self.extract(params, 'chrom_lambdas', default=None)
        chrom_lambda0 = self.extract(params, 'chrom_lambda0', default=None)
        chrom_photo = self.extract(params, 'chrom_photo', default=None)
        regul = self.extract(params, 'regul', default=None)
        ron = self.extract(params, 'ron', default=None)
        nophotnoise = self.extract(params, 'nophotnoise', default=None)
        n_iter = self.extract(params, 'n_iter', default=None)
        ncrop = self.extract(params, 'ncrop', default=None)
        ftccd = self.extract(params, 'ftccd', default=None)
        thresh = self.extract(params, 'thresh', default=None)
        display = self.extract(params, 'display', default=None)
        silent = self.extract(params, 'silent', default=None)
        fixed = self.extract(params, 'fixed', default=None)
        flux = self.extract(params, 'flux', default=None)
        noconv = self.extract(params, 'noconv', default=None)
        estim_flux = self.extract(params, 'estim_flux', default=None)
        padding = self.extract(params, 'padding', default=None)
        corr = self.extract(params, 'corr', default=None)
        lowsamp = self.extract(params, 'lowsamp', default=None)
        gauss = self.extract(params, 'gauss', default=None)
        tfdir = self.extract(params, 'tfdir', default=None)
        pup_mask_tag = self.extract(params, 'pup_mask_tag', default=None)
        modes_tag = self.extract(params, 'modes_tag', default=None)
        bootstrap = self.extract(params, 'bootstrap', default=None)
        gain = self.extract(params_control, 'int_gain', default=None)
        ncutmodes = self.extract(params, 'ncutmodes', default=None)
        fft_oversample = self.extract(params, 'fft_oversample', default=None)
        norm = self.extract(params, 'norm', default=None)

        if pup_mask_tag and pup_mask is not None:
            print('WARNING: pup_mask_tag will be ignored in factory.get_lift, because pup_mask input is defined')
        if modes_tag and mode_basis is not None:
            print('WARNING: modes_tag will be ignored in factory.get_lift, because mode_basis input is defined')

        if regul is not None:
            regul = xp.diag(regul)

        if isinstance(chrom_lambdas, (list, xp.ndarray)) and len(chrom_lambdas) == 1:
            chrom_lambdas = chrom_lambdas[0]
        if isinstance(chrom_lambda0, (list, xp.ndarray)) and len(chrom_lambda0) == 1:
            chrom_lambda0 = chrom_lambda0[0]
        if isinstance(chrom_photo, (list, xp.ndarray)) and len(chrom_photo) == 1:
            chrom_photo = chrom_photo[0]
        chrom = {'_lambdas': chrom_lambdas, '_lambda0': chrom_lambda0, '_photo': chrom_photo}

        rad2asec = 3600.0 * 360.0 / (2 * xp.pi)
        wavelengthInM = params_lens['wavelengthInNm'] * 1e-9
        if isinstance(wavelengthInM, (list, xp.ndarray)) and len(wavelengthInM) == 1:
            wavelengthInM = wavelengthInM[0]
        diameterInM = self._main['pixel_pupil'] * self._main['pixel_pitch'] / params_lens['subap_on_diameter']
        oversamp = (wavelengthInM / diameterInM * rad2asec) / (2 * params_lens['sensor_fov'] / params_lens['sensor_npx'])
        nmodes_mb = max(nmodes_est, len(params_ref['constant']))

        if pup_mask is None:
            if pup_mask_tag:
                pupilstop = self._cm.read_pupilstop(pup_mask_tag)
                if pupilstop is None:
                    raise ValueError(f'Pupil mask tag {pup_mask_tag} not found in factory.get_lift.')
                pup_mask = pupilstop.A
            else:
                if 'dm_obsratio' in params_ref:
                    diaratio = self.extract(params_ref, 'dm_diaratio', default=None)
                    pup_mask = make_mask(self._main['pixel_pupil'], obs=params_ref['dm_obsratio'], dia=diaratio)
                elif 'pupil_mask_tag' in params_ref:
                    pup_mask = self._cm.read_pupilstop(params_ref['pupil_mask_tag'])
                    if pup_mask is None:
                        raise ValueError(f'Pupil mask tag {params_ref["pupil_mask_tag"]} not found in factory.get_lift.')
                else:
                    raise ValueError('factory.get_lift does not know how to build mask')

        if mode_basis is None:
            if not pup_mask_tag or not modes_tag:
                mode_basis = zern2phi(self._main['pixel_pupil'], nmodes_mb, mask=pup_mask, no_round_mask=True)
                mode_basis = mode_basis.reshape((nmodes_mb, self._main['pixel_pupil'] ** 2))
            else:
                pupdiam = pup_mask.shape[1]
                ifunc = self._cm.read_ifunc(modes_tag)
                ifuncMat = ifunc.influence_function
                ifuncMask = ifunc.mask_inf_func
                ifuncIdx = xp.where(ifuncMask)
                mode_basis = xp.zeros((nmodes_mb, pupdiam ** 2), dtype=float)
                for i in range(nmodes_mb):
                    mode_basis[i, ifuncIdx] = ifuncMat[i, :]

        airefInRad = params_ref['constant'] / (wavelengthInM * 1e9) * 2 * xp.pi
        if gain is not None:
            gain = gain[0]

        lift = LIFT(
            precision=self._main['precision'], oversamp=oversamp, airef=airefInRad,
            ron=ron, chrom=chrom, nophotnoise=nophotnoise, nmodes_est=nmodes_est,
            n_iter=n_iter, ncrop=ncrop, ftccd=ftccd, thresh=thresh,
            display=display, silent=silent, fixed=fixed, flux=flux, noconv=noconv,
            estim_flux=estim_flux, regul=regul, padding=padding, pup_mask=pup_mask,
            mode_basis=mode_basis, corr=corr, lowsamp=lowsamp, gauss=gauss, tfdir=tfdir,
            bootstrap=bootstrap, gain=gain, ncutmodes=ncutmodes, fft_oversample=fft_oversample,
            pixel_pitch_mode_basis=self._main['pixel_pitch']
        )

        if subapdata_tag:
            subapdata = self._cm.read_subaps(subapdata_tag)
            lift.subapdata = subapdata

        self.apply_global_params(lift)
        lift.apply_properties(params)

        return lift

    def get_lift_sh_slopec(self, params, mode_basis=None, pup_mask=None, GPU=None):
        """
        Create a LIFT SH Slopec processing object.

        Parameters:
        params (dict): Dictionary of parameters
        mode_basis (array, optional): Array with modal basis for LIFT modal estimation
        pup_mask (array, optional): Array with pupil mask
        GPU (bool, optional): Use GPU if available

        Returns:
        LIFT_SH_Slopec: LIFT SH Slopec processing object
        """
        params = self.ensure_dictionary(params)

        computation_time = self.extract(params, 'computation_time', default=None)
        filtName = self.extract(params, 'filtName', default='')
        display = self.extract(params, 'display', default=False)

        single_modal_basis = self.extract(params, 'single_modal_basis', default=False)
        substitute_nzern = self.extract(params, 'substitute_nzern', default=0)

        sc = LIFT_SH_Slopec()

        lift_list = []

        modes_tag = self.extract(params, 'lift_modes_tag', default=None)
        lift_params = {k[5:]: params.pop(k) for k in list(params.keys()) if k.startswith('lift_') or k.startswith('LIFT_')}
        control_params = {'int_gain': params.pop('control_int_gain')[0]}
        sh_params = {
            'wavelengthInNm': params.pop('sh_wavelengthInNm')[0],
            'subap_on_diameter': params.pop('sh_subap_on_diameter')[0],
            'sensor_fov': params.pop('sh_sensor_fov')[0],
            'sensor_npx': params.pop('sh_sensor_npx')[0]
        }

        if pup_mask is None:
            pup_mask_tag = self.extract(lift_params, 'pup_mask_tag', default=None)
            pupilstop = self._cm.read_pupilstop(pup_mask_tag)
            if pupilstop is None:
                raise ValueError(f'Pupil mask tag {pup_mask_tag} not found in factory.get_lift.')
            pup_mask = pupilstop.A

        pup_mask_diameter = pup_mask.shape[0]

        aberr_map_tag = self.extract(params, 'aberr_map_tag', default='')
        aberr_coeff = self.extract(params, 'aberr_constant', default='')
        aberr_ifunc_tag = self.extract(params, 'aberr_ifunc_tag', default=None)
        aberr_type = self.extract(params, 'aberr_type', default=None)
        aberr_nzern = self.extract(params, 'aberr_nzern', default=None)
        aberr_start_mode = self.extract(params, 'aberr_start_mode', default=None)
        aberr_npixels = self.extract(params, 'aberr_npixels', default=None)
        aberr_obsratio = self.extract(params, 'aberr_obsratio', default=None)
        aberr_diaratio = self.extract(params, 'aberr_diaratio', default=None)
        doNotPutOnGpu = self.extract(params, 'aberr_doNotPutOnGpu', default=None)

        if aberr_map_tag:
            map_aberr = self._cm.read_data(aberr_map_tag)
        else:
            nmodes_aberr = max([lift_params['nmodes_est'], len(aberr_coeff)])
            ifunc_aberr = self.ifunc_restore(
                tag=aberr_ifunc_tag, type=aberr_type, npixels=aberr_npixels, nmodes=nmodes_aberr,
                nzern=aberr_nzern, obsratio=aberr_obsratio, diaratio=aberr_diaratio,
                start_mode=aberr_start_mode, mask=pup_mask, doNotPutOnGpu=doNotPutOnGpu
            )
            ifuncMat_aberr = ifunc_aberr.influence_function
            ifuncMask_aberr = ifunc_aberr.mask_inf_func
            sMaskAber = ifuncMask_aberr.shape
            ifuncIdx_aberr = xp.where(ifuncMask_aberr)
            map_aberr_2d = xp.dot(aberr_coeff, ifuncMat_aberr)
            map_aberr = xp.zeros(sMaskAber, dtype=aberr_coeff.dtype)
            map_aberr[ifuncIdx_aberr] = map_aberr_2d

        subapdata = self._cm.read_subaps(params['subapdata_tag'])
        if subapdata is None:
            print(f'subapdata_tag: {subapdata_tag} is not valid in factory.get_lift.')

        idxModalBaseAll = []
        projMat = None

        for i in range(subapdata['n_subaps']):
            iSaMap = subapdata['map'][i] % subapdata['nx']
            jSaMap = subapdata['map'][i] // subapdata['nx']
            dimSaPup = self._main['pixel_pupil'] // subapdata['nx']
            range_x = [iSaMap * dimSaPup, (iSaMap + 1) * dimSaPup]
            range_y = [jSaMap * dimSaPup, (jSaMap + 1) * dimSaPup]

            pup_mask_ith = pup_mask[range_x[0]:range_x[1], range_y[0]:range_y[1]]
            idx_pup_mask_ith = xp.where(pup_mask_ith)
            if len(idx_pup_mask_ith[0]) == 0:
                print(f'factory.get_lift_sh_slopec: mask is zero for i={i}')
                continue

            aberr_ith = map_aberr[range_x[0]:range_x[1], range_y[0]:range_y[1]]

            if single_modal_basis or mode_basis is None:
                if not modes_tag:
                    mode_basis_ith = zern2phi(dimSaPup, lift_params['nmodes_est'], mask=pup_mask_ith, no_round_mask=True)
                    mode_basis_ith = mode_basis_ith.reshape((lift_params['nmodes_est'], dimSaPup ** 2))
                    ifuncMask_diameter = dimSaPup
                else:
                    ifunc = self._cm.read_ifunc(modes_tag)
                    ifuncMat = ifunc.influence_function
                    ifuncMask = ifunc.mask_inf_func
                    ifuncIdx = xp.where(ifuncMask)
                    ifuncMask_diameter = ifuncMask.shape[0]
                    mode_basis_ith = xp.zeros((lift_params['nmodes_est'], ifuncMask_diameter ** 2), dtype=ifuncMat.dtype)
                    for j in range(lift_params['nmodes_est']):
                        mode_basis_ith[j, ifuncIdx] = ifuncMat[j, :]
            else:
                mode_basis_ith = mode_basis
                ifuncMask = pup_mask
                ifuncIdx = xp.where(ifuncMask)
                ifuncMask_diameter = ifuncMask.shape[0]

            lift_params_ith = lift_params.copy()

            if ifuncMask_diameter == self._main['pixel_pupil']:
                ifuncMask = ifuncMask[range_x[0]:range_x[1], range_y[0]:range_y[1]]
                ifuncIdx = xp.where(ifuncMask)
                mode_basis_ith = mode_basis_ith.reshape((lift_params['nmodes_est'], self._main['pixel_pupil'], self._main['pixel_pupil']))
                mode_basis_ith = mode_basis_ith[:, range_x[0]:range_x[1], range_y[0]:range_y[1]]
                mode_basis_temp = mode_basis_ith.reshape((lift_params['nmodes_est'], dimSaPup ** 2))

                isItPiston = xp.zeros(lift_params['nmodes_est'], dtype=int)
                isItGood = xp.zeros(lift_params['nmodes_est'], dtype=int)
                for j in range(lift_params['nmodes_est']):
                    temp = mode_basis_ith[j, :, :][ifuncIdx]
                    if xp.max(temp) != xp.min(temp):
                        yhist, xhist = xp.histogram(temp, bins=int((xp.max(temp) - xp.min(temp)) * 0.01))
                        idxYhistTemp = xp.where(yhist > xp.sum(yhist) * 1e-3)[0]
                        if len(idxYhistTemp) == 1:
                            isItPiston[j] = 2
                        elif len(idxYhistTemp) == 2:
                            isItPiston[j] = 1
                    else:
                        isItPiston[j] = 2

                idxPiston = xp.where(isItPiston == 1)[0]
                isItGood = (isItPiston <= 1).astype(int)
                if len(idxPiston) == 2:
                    isItBad = xp.zeros(len(idxPiston), dtype=bool)
                    for j in range(len(idxPiston)):
                        for k in range(len(idxPiston)):
                            if k > j:
                                continue
                            tempj = mode_basis_ith[idxPiston[j], :, :][ifuncIdx]
                            tempk = mode_basis_ith[idxPiston[k], :, :][ifuncIdx]
                            temp = tempj + tempk
                            yhist, xhist = xp.histogram(temp, bins=int((xp.max(temp) - xp.min(temp)) * 0.01))
                            idxYhistTemp = xp.where(yhist > xp.max(yhist) * 1e-3)[0]
                            if len(idxYhistTemp) == 1:
                                if xp.sum(tempj) > xp.sum(tempk):
                                    isItBad[j] = True
                                else:
                                    isItBad[k] = True
                    idxIsItBad = xp.where(isItBad)[0]
                    if len(idxIsItBad) > 0:
                        isItGood[idxPiston[idxIsItBad]] = 0

                if len(idxPiston) == 3:
                    isItBad = xp.zeros(len(idxPiston), dtype=bool)
                    for j in range(len(idxPiston)):
                        for k in range(len(idxPiston)):
                            for l in range(len(idxPiston)):
                                if k > j or l > k:
                                    continue
                                tempj = mode_basis_ith[idxPiston[j], :, :][ifuncIdx]
                                tempk = mode_basis_ith[idxPiston[k], :, :][ifuncIdx]
                                templ = mode_basis_ith[idxPiston[l], :, :][ifuncIdx]
                                temp = tempj + tempk + templ
                                if xp.max(temp) == xp.min(temp):
                                    isItBad[j] = True
                    idxIsItBad = xp.where(isItBad)[0]
                    if len(idxIsItBad) > 0:
                        isItGood[idxPiston[idxIsItBad]] = 0

                idxTestMB = xp.where(isItGood)[0]
                print('countTestMB', len(idxTestMB))

                lift_params_ith['nmodes_est'] = len(idxTestMB)
                if len(idxTestMB) > 0:
                    idxModalBaseAll.append(idxTestMB)
                    mode_basis_ith = mode_basis_ith[idxModalBaseAll[i], :, :]
                else:
                    print(f'factory.get_lift_sh_slopec: all modes are zero for i={i}')
                    continue

                mode_basis_ith = mode_basis_ith.reshape((mode_basis_ith.shape[0], dimSaPup ** 2))

            if substitute_nzern > 0:
                mode_basis_temp = zern2phi(dimSaPup, substitute_nzern, mask=pup_mask_ith, no_round_mask=True)
                mode_basis_ith[:substitute_nzern, :] = mode_basis_temp.reshape((substitute_nzern, dimSaPup ** 2))

            n_mode_basis_ith = mode_basis_ith.shape[0]
            mode_basis_ith_3d = mode_basis_ith.reshape((n_mode_basis_ith, dimSaPup, dimSaPup))
            mode_basis_ith_2d_idx = xp.zeros((n_mode_basis_ith, len(idx_pup_mask_ith[0])), dtype=mode_basis_ith.dtype)
            for j in range(n_mode_basis_ith):
                mode_basis_ith_2d_idx[j, :] = mode_basis_ith_3d[j, :, :].flatten()[idx_pup_mask_ith]

            inv_mode_basis_ith = xp.linalg.pinv(mode_basis_ith_2d_idx)

            if mode_basis is not None:
                projMatTemp = xp.dot(mode_basis_ith_2d_idx, inv_mode_basis_ith)
                if ifuncMask_diameter == self._main['pixel_pupil']:
                    if projMatTemp.shape[0] != lift_params['nmodes_est']:
                        projMatIth = xp.zeros((projMatTemp.shape[0], lift_params['nmodes_est']), dtype=projMatTemp.dtype)
                        projMatIth[:, idxModalBaseAll[i]] = projMatTemp
                    else:
                        projMatIth = projMatTemp
                else:
                    projMatIth = projMatTemp
                projMat = xp.hstack((projMat, projMatIth)) if projMat is not None else projMatIth

            aberr_coeff_ith = xp.dot(inv_mode_basis_ith, aberr_ith[idx_pup_mask_ith])
            wfs_aberr_params = {'constant': aberr_coeff_ith}

            lift_list.append(
                self.get_lift(
                    lift_params_ith, sh_params.copy(),
                    wfs_aberr_params.copy(), control_params.copy(),
                    mode_basis=mode_basis_ith.astype(float), pup_mask=pup_mask_ith.astype(float),
                    display=display
                )
            )

        for i in range(lift_params['nmodes_est']):
            normFact = sum(1 for j in idxModalBaseAll if xp.min(xp.abs(j - i)) == 0)
            if normFact > 0:
                projMat[:, i] /= normFact

        sc.lift_list = lift_list
        sc.projMat = projMat

        sc.setproperty(cm=self._cm)
        self.apply_global_params(sc)
        sc.apply_properties(params)

        return sc

    def get_loop_control(self):
        """
        Create a loop_control object.

        Returns:
        LoopControl: loop_control object
        """
        return LoopControl(run_time=self._main['total_time'], dt=self._main['time_step'])

    def get_m2crec(self, params):
        """
        Create a m2crec processing object.

        Parameters:
        params (dict): Dictionary of parameters

        Returns:
        M2CRec: m2crec processing object
        """
        params = self.ensure_dictionary(params)

        if 'm2c_tag' in params:
            m2c_tag = params.pop('m2c_tag')
            m2c = self._cm.read_m2c(m2c_tag)
        else:
            nmodes = params.pop('nmodes')
            m2c = M2C()
            m2c.set_m2c(xp.identity(nmodes))

        m2crec = M2CRec(m2c)

        self.apply_global_params(m2crec)
        m2crec.apply_properties(params)
        return m2crec

    def get_modalanalysis(self, params, phase2modes=None):
        """
        Create a modalanalysis processing object.

        Parameters:
        params (dict): Dictionary of parameters
        phase2modes (optional): Phase to modes object

        Returns:
        ModalAnalysis: modalanalysis processing object
        """
        params = self.ensure_dictionary(params)

        phase2modes_tag = self.extract(params, 'phase2modes_tag', default=None)
        type_ = self.extract(params, 'type', default=None)
        nmodes = self.extract(params, 'nmodes', default=None)
        start_mode = self.extract(params, 'start_mode', default=None)
        idx_modes = self.extract(params, 'idx_modes', default=None)
        nzern = self.extract(params, 'nzern', default=None)
        npixels = self.extract(params, 'npixels', default=None)
        pupil_mask_tag = self.extract(params, 'pupil_mask_tag', default='')
        obsratio = self.extract(params, 'obsratio', default=None)
        diaratio = self.extract(params, 'diaratio', default=None)
        doNotPutOnGpu = self.extract(params, 'doNotPutOnGpu', default=None)
        zeroPad = self.extract(params, 'zeroPadp2m', default='')

        if pupil_mask_tag:
            if phase2modes_tag:
                print('if phase2modes_tag is defined then pupil_mask_tag will not be used!')
            pupilstop = self._cm.read_pupilstop(pupil_mask_tag, GPU=GPU)
            if pupilstop is None:
                raise ValueError(f'Pupil mask tag {pupil_mask_tag} not found.')
            mask = pupilstop.A
            if not npixels:
                npixels = mask.shape[0]

        if not phase2modes:
            phase2modes = self.ifunc_restore(
                tag=phase2modes_tag, type=type_, npixels=npixels, nmodes=nmodes,
                nzern=nzern, obsratio=obsratio, diaratio=diaratio, start_mode=start_mode,
                idx_modes=idx_modes, mask=mask, doNotPutOnGpu=doNotPutOnGpu,
                return_inv=True, zeroPad=zeroPad
            )
            if phase2modes is None:
                raise ValueError(f'Error reading influence function: {phase2modes_tag}')
            print('phase2modes restored!')
        else:
            print('phase2modes already defined!')

        modalanalysis = ModalAnalysis(phase2modes)

        self.apply_global_params(modalanalysis)
        modalanalysis.apply_properties(params)
        return modalanalysis

    def get_modalanalysis_slopec(self):
        """
        Create a modalanalysis_slopec processing object.

        Returns:
        ModalAnalysisSlopec: modalanalysis_slopec object
        """
        return ModalAnalysisSlopec()

    def get_modalanalysis_wfs(self, params, phase2modes=None):
        """
        Create a modalanalysis_wfs processing object.

        Parameters:
        params (dict): Dictionary of parameters
        phase2modes (object, optional): ifunc object

        Returns:
        ModalAnalysisWFS: modalanalysis_wfs object
        """
        params = self.ensure_dictionary(params)

        phase2modes_tag = self.extract(params, 'phase2modes_tag', default=None)
        type_ = self.extract(params, 'type', default=None)
        nmodes = self.extract(params, 'nmodes', default=None)
        nzern = self.extract(params, 'nzern', default=None)
        npixels = self.extract(params, 'npixels', default=None)
        pupil_mask_tag = self.extract(params, 'pupil_mask_tag', default='')
        obsratio = self.extract(params, 'obsratio', default=None)
        diaratio = self.extract(params, 'diaratio', default=None)
        zeroPad = self.extract(params, 'zeroPadp2m', default='')

        if pupil_mask_tag:
            if phase2modes_tag:
                print('if phase2modes_tag is defined then pupil_mask_tag will not be used!')
            pupilstop = self._cm.read_pupilstop(pupil_mask_tag, GPU=useGPU)
            if pupilstop is None:
                raise ValueError(f'Pupil mask tag {pupil_mask_tag} not found.')
            mask = pupilstop.A
            if npixels is None:
                npixels = mask.shape[0]

        if not phase2modes:
            phase2modes = self.ifunc_restore(tag=phase2modes_tag, type=type_, npixels=npixels, nmodes=nmodes,
                                            nzern=nzern, obsratio=obsratio, diaratio=diaratio,
                                            mask=mask, return_inv=True, zeroPad=zeroPad)
            print('phase2modes restored!')
        else:
            print('phase2modes already defined!')

        if phase2modes is None:
            raise ValueError(f'Error reading influence function: {phase2modes_tag}')

        modalanalysis_wfs = ModalAnalysisWFS(phase2modes)
        self.apply_global_params(modalanalysis_wfs)
        modalanalysis_wfs.apply_properties(params)
        return modalanalysis_wfs

    def get_modalrec_nn(self, params):
        """
        Create a modalrec_nn processing object.

        Parameters:
        params (dict): Dictionary of parameters

        Returns:
        ModalRecNN: modalrec_nn object
        """
        params = self.ensure_dictionary(params)

        WeightsBiases_tag = params.pop('WeightsBiases_tag')
        noBias = self.extract(params, 'noBias', default=False)
        nnFunc = self.extract(params, 'nnFunc', default='lin')
        WeightsBiases_list = self._cm.read_data_ext(WeightsBiases_tag)
        nEle = WeightsBiases_list.count() if noBias else WeightsBiases_list.count() // 2

        layerWeights = []
        layerBiases = [] if not noBias else None
        for i in range(nEle):
            if noBias:
                layerWeights.append(WeightsBiases_list[i])
            else:
                layerWeights.append(WeightsBiases_list[2 * i])
                layerBiases.append(WeightsBiases_list[2 * i + 1])

        modalrec_nn = ModalRecNN(layerWeights, layerBiases, nnFunc, verbose=verbose)
        self.apply_global_params(modalrec_nn)
        modalrec_nn.apply_properties(params)
        return modalrec_nn

    def get_modalrec_nn_multi(self, params):
        """
        Create a modalrec_nn_multi processing object.

        Parameters:
        params (dict): Dictionary of parameters

        Returns:
        ModalRecNNMulti: modalrec_nn_multi object
        """
        params = self.ensure_dictionary(params)

        n = 1
        while params.get(f'WeightsBiases{n}_tag'):
            n += 1
        n -= 1

        layerWeights_list = []
        layerBiases_list = []
        nnFunc_list = []

        for j in range(n):
            str_j = str(j + 1)
            WeightsBiases_tag = params.pop(f'WeightsBiases{str_j}_tag')
            noBias = self.extract(params, f'noBias{str_j}', default=False)
            nnFunc = self.extract(params, f'nnFunc{str_j}', default='lin')
            WeightsBiases_list = self._cm.read_data_ext(WeightsBiases_tag)
            nEle = WeightsBiases_list.count() if noBias else WeightsBiases_list.count() // 2

            layerWeights = []
            layerBiases = [] if not noBias else None
            for i in range(nEle):
                if noBias:
                    layerWeights.append(WeightsBiases_list[i])
                else:
                    layerWeights.append(WeightsBiases_list[2 * i])
                    layerBiases.append(WeightsBiases_list[2 * i + 1])

            layerWeights_list.append(layerWeights)
            layerBiases_list.append(layerBiases)
            nnFunc_list.append(nnFunc)

        modalrec_nn_multi = ModalRecNNMulti(layerWeights_list, layerBiases_list, nnFunc_list, verbose=verbose)
        self.apply_global_params(modalrec_nn_multi)
        modalrec_nn_multi.apply_properties(params)
        return modalrec_nn_multi

    def get_modalrec_nn_python(self, params):
        """
        Create a modalrec_nn_python processing object.

        Parameters:
        params (dict): Dictionary of parameters

        Returns:
        ModalRecNNPython: modalrec_nn_python object
        """
        params = self.ensure_dictionary(params)
        params.pop('nn_python')

        modalrec_nn_python = ModalRecNNPython(verbose=verbose)
        self.apply_global_params(modalrec_nn_python)
        modalrec_nn_python.apply_properties(params)
        return modalrec_nn_python

    def get_modalrec_cured(self, params):
        """
        Create a modalrec_cured processing object.

        Parameters:
        params (dict): Dictionary of parameters

        Returns:
        ModalRecCured: modalrec_cured object
        """
        params = self.ensure_dictionary(params)

        mPCuReD_tag = params.pop('mPCuReD_tag')
        ifunc_tag = params.pop('ifunc_tag')
        wfsLambda = params.pop('wfsLambda')
        I_fried_tag = self.extract(params, 'I_fried_tag', default=None)
        pupdata_tag = self.extract(params, 'pupdata_tag', default=None)
        myGain = self.extract(params, 'myGain', default=None)
        verbose = self.extract(params, 'verbose', default=None)

        mPCuReD = self._cm.read_data(mPCuReD_tag)

        if I_fried_tag is None:
            pupdata = self._cm.read_pupils(pupdata_tag)

            # Compute IFried from pupdata
            pup2Dfull = xp.zeros(pupdata.framesize, dtype=float)
            pup2Dfull[pupdata.ind_pup[0, :]] = 1
            idx1 = xp.where(xp.sum(pup2Dfull, axis=1) > 0)
            idx2 = xp.where(xp.sum(pup2Dfull, axis=0) > 0)

            pup2D = pup2Dfull[idx2[0][0]:idx2[0][-1] + 1, idx1[0][0]:idx1[0][-1] + 1]
            sPup2D = pup2D.shape

            I_fried = xp.zeros((sPup2D[0] + 1, sPup2D[1] + 1), dtype=float)
            I_fried[:-1, :-1] += pup2D
            I_fried[1:, :-1] += pup2D
            I_fried[:-1, 1:] += pup2D
            I_fried[1:, 1:] += pup2D

            I_fried = xp.transpose(I_fried > 0)
        else:
            I_fried = self._cm.read_data(I_fried_tag)

        ifunc_obj = self.ifunc_restore(tag=ifunc_tag)
        ifunc = ifunc_obj.influence_function
        ifunc_mask = ifunc_obj.mask_inf_func

        diameter = self._main.pixel_pitch * self._main.pixel_pupil

        modalrec_cured = ModalRecCured(I_fried, mPCuReD, ifunc, ifunc_mask,
                                    wfsLambda, diameter, myGain, verbose=verbose)
        self.apply_global_params(modalrec_cured)
        modalrec_cured.apply_properties(params)
        return modalrec_cured

    def get_modalrec_display(self, modalrec, window=None):
        """
        Create a modalrec_display processing object.

        Parameters:
        modalrec (objref): `modalrec` object to display
        window (int, optional): Window number to use, will be incremented in output

        Returns:
        ModalRecDisplay: modalrec_display object
        """
        disp = ModalRecDisplay(modalrec=modalrec)
        if window is not None:
            disp.window = window
            window += 1
        self.apply_global_params(disp)
        return disp

    def get_modes_display(self, modes, window=None):
        """
        Create a modes_display processing object.

        Parameters:
        modes (objref): A `base_value` object with the mode vector
        window (int, optional): Window number to use, will be incremented in output

        Returns:
        ModesDisplay: modes_display object
        """
        disp = ModesDisplay(modes=modes)
        if window is not None:
            disp.window = window
            window += 1
        self.apply_global_params(disp)
        return disp

    def get_removes_highfreq(self, pupil, mod_params, dm_params, phase2modes=None, ifunc=None):
        """
        Gets a processing container which removes high spatial frequency

        Parameters:
        pupil (objref): The pupil object
        mod_params (dict): Dictionary of modal parameters
        dm_params (dict): Dictionary of deformable mirror parameters
        phase2modes (objref, optional): Phase to modes object
        ifunc (objref, optional): Influence function object

        Returns:
        ProcessingContainer: A processing container
        """
        container = ProcessingContainer()

        gain = self.extract(mod_params, 'gain', default=None)

        modal_analysis = self.get_modalanalysis(mod_params, phase2modes=phase2modes)
        dm = self.get_dm(dm_params, ifunc=ifunc)
        dm.sign = 1

        modal_analysis.in_ef = pupil
        if gain is not None:
            mult = BaseOperation(constant_mult=gain)
            mult.in_value1 = modal_analysis.out_modes
            dm.in_command = mult.out_value
        else:
            dm.in_command = modal_analysis.out_modes
        
        dm.out_layer.S0 = pupil.S0

        container.add(modal_analysis, name='modalAnalysis')
        if gain is not None:
            container.add(mult, name='mult')
        container.add(dm, name='dm', output='out_layer')

        return container

    def get_sh(self, params, GPU=None):
        """
        Builds a `sh` or `sh_gpu` processing object.

        Parameters:
        params (dict): Dictionary of parameters
        GPU (bool, optional): Use GPU if available

        Returns:
        Sh or ShGpu: A new `sh` or `sh_gpu` processing object
        """
        useGPU = GPU if GPU is not None else self._gpu
        params = self.ensure_dictionary(params)

        convolGaussSpotSize = self.extract(params, 'convolGaussSpotSize', default=None)
        useGPUfromParams = self.extract(params, 'useGPU', default=None)
        if useGPUfromParams is not None:
            useGPU = useGPUfromParams

        if 'xyshift' in params:
            sh = self.get_sh_shift(params, GPU=GPU)
            return sh
        if 'xytilt' in params:
            sh = self.get_sh_tilt(params, GPU=GPU)
            return sh

        wavelengthInNm = params.pop('wavelengthInNm')
        sensor_fov = params.pop('sensor_fov')
        sensor_pxscale = params.pop('sensor_pxscale')
        sensor_npx = params.pop('sensor_npx')
        n_subap_on_diameter = params.pop('subap_on_diameter')
        FoVres30mas = self.extract(params, 'FoVres30mas', default=None)
        gkern = self.extract(params, 'gauss_kern', default=None)

        subapdata_tag = self.extract(params, 'subapdata_tag', default=None)
        energy_th = params.pop('energy_th')

        lenslet = Lenslet(n_subap_on_diameter)

        if useGPU:
            sh = ShGpu(wavelengthInNm, lenslet, sensor_fov, sensor_pxscale, sensor_npx, FoVres30mas=FoVres30mas)
        else:
            sh = Sh(wavelengthInNm, lenslet, sensor_fov, sensor_pxscale, sensor_npx, FoVres30mas=FoVres30mas, gkern=gkern)

        self.apply_global_params(sh)

        xShiftPhInPixel = self.extract(params, 'xShiftPhInPixel', default=None)
        yShiftPhInPixel = self.extract(params, 'yShiftPhInPixel', default=None)
        aXShiftPhInPixel = self.extract(params, 'aXShiftPhInPixel', default=None)
        aYShiftPhInPixel = self.extract(params, 'aYShiftPhInPixel', default=None)
        rotAnglePhInDeg = self.extract(params, 'rotAnglePhInDeg', default=None)
        aRotAnglePhInDeg = self.extract(params, 'aRotAnglePhInDeg', default=None)

        if xShiftPhInPixel is not None:
            sh.xShiftPhInPixel = xShiftPhInPixel
        if yShiftPhInPixel is not None:
            sh.yShiftPhInPixel = yShiftPhInPixel
        if aXShiftPhInPixel is not None:
            sh.aXShiftPhInPixel = aXShiftPhInPixel
        if aYShiftPhInPixel is not None:
            sh.aYShiftPhInPixel = aYShiftPhInPixel
        if rotAnglePhInDeg is not None:
            sh.rotAnglePhInDeg = rotAnglePhInDeg
        if aRotAnglePhInDeg is not None:
            sh.aRotAnglePhInDeg = aRotAnglePhInDeg

        sh.apply_properties(params)

        if convolGaussSpotSize is not None:
            kernelobj = KernelGauss()
            kernelobj.spotsize = convolGaussSpotSize
            kernelobj.lenslet = sh.lenslet
            kernelobj.cm = self._cm
            sh.kernelobj = kernelobj

        return sh

    def get_sh_shift(self, params, GPU=None):
        """
        Builds a `sh_shift` processing object.

        Parameters:
        params (dict): Dictionary of parameters
        GPU (bool, optional): Use GPU if available

        Returns:
        ShShift: A new `sh_shift` processing object
        """
        GPU = GPU if GPU is not None else self._gpu
        params = self.ensure_dictionary(params)

        shiftWavelengthInNm = params.pop('shiftWavelengthInNm')
        xyshift = params.pop('xyshift')
        qe_factor = params.pop('qe_factor_shift')
        resize_fact = params.pop('resize_fact')

        sh_shift = ShShift(params, self._main, shiftWavelengthInNm, xyshift, qe_factor, resize_fact, GPU=self._GPU)
        return sh_shift

    def get_sh_tilt(self, params, GPU=None):
        """
        Builds a `sh_tilt` processing object.

        Parameters:
        params (dict): Dictionary of parameters
        GPU (bool, optional): Use GPU if available

        Returns:
        ShTilt: A new `sh_tilt` processing object
        """
        GPU = GPU if GPU is not None else self._gpu
        params = self.ensure_dictionary(params)
        params_tilt = {}

        if 'dm_type' in params:
            params_tilt['dm_type'] = params.pop('dm_type')
            params_tilt['dm_npixels'] = params.pop('dm_npixels')
            params_tilt['dm_obsratio'] = params.pop('dm_obsratio')
            params_tilt['precision'] = self.extract(params, 'precision', default=None)

        if 'ifunc_tag' in params:
            params_tilt['influence_function'] = params.pop('ifunc_tag')
        params_tilt['func_type'] = params.pop('func_type')
        params_tilt['nmodes'] = self.extract(params, 'nmodes', default=2)
        params_tilt['height'] = self.extract(params, 'height', default=0)

        tiltWavelengthInNm = params.pop('tiltWavelengthInNm')
        xyTilt = params.pop('xyTilt')
        qe_factor = params.pop('qe_factor_tilt')

        sh_tilt = ShTilt(params, params_tilt, self._main, tiltWavelengthInNm, xyTilt, qe_factor, GPU=self._GPU)
        return sh_tilt

<<<<<<< HEAD
=======
    def get_modulated_pyramid(self, params, GPU=None):
        """
        Builds a `modulated_pyramid` or `modulated_pyramid_gpu` processing object.

        Parameters:
        params (dict): Dictionary of parameters
        GPU (bool, optional): Use GPU if available

        Returns:
        ModulatedPyramid or ModulatedPyramidGpu: A new `modulated_pyramid` or `modulated_pyramid_gpu` processing object
        """
        if 'xyTilt' in params:
            pyr = self.get_pyr_tilt(params, GPU=GPU)
            return pyr

        useGPU = GPU if GPU is not None else self._gpu
        params = self.ensure_dictionary(params)

        DpupPix = self._main['pixel_pupil']
        pixel_pitch = self._main['pixel_pitch']
        wavelengthInNm = params.pop('wavelengthInNm')

        FoV = params.pop('fov')
        pup_diam = params.pop('pup_diam')
        ccd_side = params.pop('output_resolution')
        fov_errinf = self.extract(params, 'fov_errinf', default=0.5, optional=True)
        fov_errsup = self.extract(params, 'fov_errsup', default=2, optional=True)
        pup_dist = self.extract(params, 'pup_dist', default=None)
        pup_margin = self.extract(params, 'pup_margin', default=2, optional=True)
        fft_res = self.extract(params, 'fft_res', default=3.0, optional=True)
        fp_obs = self.extract(params, 'fp_obs', default=None, optional=True)
        pyr_tlt_coeff = self.extract(params, 'pyr_tlt_coeff', default=None, optional=True)
        pyr_edge_def_ld = self.extract(params, 'pyrEdgeDefLd', default=0.0, optional=True)
        pyr_tip_def_ld = self.extract(params, 'pyrTipDefLd', default=0.0, optional=True)
        pyr_tip_maya_ld = self.extract(params, 'pyrTipMayaLd', default=0.0, optional=True)
        min_pup_dist = self.extract(params, 'min_pup_dist', default=None, optional=True)

        result = ModulatedPyramid.calc_geometry(DpupPix, pixel_pitch, wavelengthInNm, FoV, pup_diam, ccd_side,
                                                fov_errinf=fov_errinf, fov_errsup=fov_errsup, pup_dist=pup_dist, pup_margin=pup_margin,
                                                fft_res=fft_res, min_pup_dist=min_pup_dist, NOTEST=True)

        wavelengthInNm = result['wavelengthInNm']
        fov_res = result['fov_res']
        fp_masking = result['fp_masking']
        fft_res = result['fft_res']
        tilt_scale = result['tilt_scale']
        fft_sampling = result['fft_sampling']
        fft_padding = result['fft_padding']
        fft_totsize = result['fft_totsize']
        toccd_side = result['toccd_side']
        final_ccd_side = result['final_ccd_side']

        if useGPU:
            pyr = ModulatedPyramidGpu(wavelengthInNm, fov_res, fp_masking, fft_res, tilt_scale,
                                    fft_sampling, fft_padding, fft_totsize, toccd_side, final_ccd_side,
                                    fp_obs=fp_obs, pyr_tlt_coeff=pyr_tlt_coeff,
                                    pyr_edge_def_ld=pyr_edge_def_ld, pyr_tip_def_ld=pyr_tip_def_ld,
                                    pyr_tip_maya_ld=pyr_tip_maya_ld)
        else:
            pyr = ModulatedPyramid(wavelengthInNm, fov_res, fp_masking, fft_res, tilt_scale,
                                fft_sampling, fft_padding, fft_totsize, toccd_side, final_ccd_side,
                                fp_obs=fp_obs, pyr_tlt_coeff=pyr_tlt_coeff,
                                pyr_edge_def_ld=pyr_edge_def_ld, pyr_tip_def_ld=pyr_tip_def_ld,
                                pyr_tip_maya_ld=pyr_tip_maya_ld)

        pup_shifts_std = self.extract(params, 'pup_shifts_std', default=[0, 0], optional=True)
        pup_shifts_seed = self.extract(params, 'pup_shifts_seed', default=None, optional=True)
        pup_shifts_cons = self.extract(params, 'pup_shifts_cons', default=None, optional=True)
        pup_shifts = self.extract(params, 'pup_shifts', default=[0, 0], optional=True)

        if pup_shifts_std and any(pup_shifts_std):
            pyr.pup_shifts = FuncGenerator('RANDOM', amp=pup_shifts_std, constant=pup_shifts_cons, seed=pup_shifts_seed)
        elif pup_shifts and any(pup_shifts):
            pyr.pup_shifts = FuncGenerator('RANDOM', amp=[0., 0.], constant=pup_shifts)

        mod_amp = self.extract(params, 'mod_amp', default=3, optional=True)
        mod_step_original = self.extract(params, 'mod_step', default=None, optional=True)
        if mod_step_original:
            mod_step = mod_step_original
        else:
            mod_step = xp.around(max([1., mod_amp / 2. * 8.])) * 2.

        if mod_step_original and mod_step_original < mod_step:
            print(f' Attention mod_step={mod_step_original} is too low!')
            print(f' Would you like to change it to {mod_step}? [y,n]')
            ans = input()
            if ans.lower() == 'y':
                print(' mod_step changed.')
            else:
                mod_step = mod_step_original

        pyr.mod_amp = mod_amp
        pyr.mod_step = mod_step

        self.apply_global_params(pyr)
        pyr.apply_properties(params)

        return pyr

>>>>>>> a9c65385
    def get_pyr_tilt(self, params, GPU=None):
        """
        Builds a `pyr_tilt` processing object.

        Parameters:
        params (dict): Dictionary of parameters
        GPU (bool, optional): Use GPU if available

        Returns:
        PyrTilt: A new `pyr_tilt` processing object
        """
        GPU = GPU if GPU is not None else self._gpu
        params = self.ensure_dictionary(params)
        params_tilt = {}

        if 'dm_type' in params:
            params_tilt['dm_type'] = params.pop('dm_type')
            params_tilt['dm_npixels'] = params.pop('dm_npixels')
            params_tilt['dm_obsratio'] = params.pop('dm_obsratio')
            params_tilt['precision'] = self.extract(params, 'precision', default=None)

        if 'ifunc_tag' in params:
            params_tilt['influence_function'] = params.pop('ifunc_tag')
        params_tilt['func_type'] = params.pop('func_type')
        params_tilt['nmodes'] = params.pop('nmodes')
        params_tilt['height'] = params.pop('height')

        tiltWavelengthInNm = params.pop('tiltWavelengthInNm')
        xyTilt = params.pop('xyTilt')
        qe_factor = params.pop('qe_factor_tilt')
        pup_shifts = self.extract(params, 'pup_shifts', default=None)
        delta_pup_dist = self.extract(params, 'delta_pup_dist', default=[0] * len(qe_factor))
        pyr_tlt_coeff = self.extract(params, 'pyr_tlt_coeff', default=None)

        pyr = PyrTilt(params, params_tilt, self._main, tiltWavelengthInNm,
                    xyTilt, qe_factor, delta_pup_dist=delta_pup_dist,
                    pup_shifts=pup_shifts, pyr_tlt_coeff=pyr_tlt_coeff, GPU=GPU)
        return pyr

    def get_optgaincontrol(self, params):
        """
        Builds a `optgaincontrol` processing object.

        Parameters:
        params (dict): Dictionary of parameters

        Returns:
        OptGainControl: A new `optgaincontrol` processing object
        """
        params = self.ensure_dictionary(params)
        gain = params.pop('gain')
        optgaincontrol = OptGainControl(gain)
        optgaincontrol.apply_properties(params)
        return optgaincontrol

    def get_sh_display(self, sh, pyr_style=None, window=None):
        """
        Builds a `sh_display` processing object.

        Parameters:
        sh (objref): The `sh` object to display
        pyr_style (optional): Pyramid style
        window (int, optional): Window number to use, will be incremented in output

        Returns:
        ShDisplay: A new `sh_display` processing object
        """
        disp = ShDisplay(sh=sh, pyr_style=pyr_style)
        if window is not None:
            disp.window = window
            window += 1
        self.apply_global_params(disp)
        return disp

    def get_sh_slopec(self, params, GPU=None, recmat=None, device=None, mode_basis=None, pup_mask=None):
        """
        Builds a `sh_slopec` or `sh_slopec_gpu` processing object.

        Parameters:
        params (dict): Dictionary of parameters
        GPU (bool, optional): Use GPU if available
        recmat (objref, optional): Reconstruction matrix
        device (optional): Device to use for GPU
        mode_basis (objref, optional): Mode basis
        pup_mask (objref, optional): Pupil mask

        Returns:
        ShSlopec or ShSlopecGpu: A new `sh_slopec` or `sh_slopec_gpu` processing object
        """
        params = self.ensure_dictionary(params)
        lifted_sh = self.extract(params, 'lifted_sh', default=False)
        
        if lifted_sh:
            sc = self.get_lift_sh_slopec(params, mode_basis=mode_basis, pup_mask=pup_mask, GPU=GPU)
            return sc

        computation_time = self.extract(params, 'computation_time', default=None)
        template_tag = self.extract(params, 'template_tag', default=None)
        intmat_tag = self.extract(params, 'intmat_tag', default='')
        recmat_tag = self.extract(params, 'recmat_tag', default='')
        filtmat_tag = self.extract(params, 'filtmat_tag', default='')
        matched_tag = self.extract(params, 'matched_tag', default='')

        filtName = self.extract(params, 'filtName', default='')

        if matched_tag:
            sc = ShMatchedSlopec()
            sc.matched_filter = self._cm.read_data(matched_tag)
        else:
            useGPU = GPU if GPU is not None else False
            if useGPU:
                sc = ShSlopecGpu(device=device)
            else:
                sc = ShSlopec()

        if intmat_tag:
            intmat = self._cm.read_data(intmat_tag)
            sc.intmat = intmat

        if recmat is None and recmat_tag:
            recmat = self._cm.read_rec(recmat_tag, doNotPutOnGpu=doNotPutOnGpu)
            sc.recmat = recmat

        if filtmat_tag:
            filtmat = self._cm.read_data(filtmat_tag)
            sc.filtmat = filtmat

        sc.setproperty(cm=self._cm)
        self.apply_global_params(sc)
        if 'windowing' in params:
            print('ATTENTION: SH SLOPEC windowing keyword is set!')
        sc.apply_properties(params)

        if template_tag:
            sc.corr_template = self._cm.read_data(template_tag)

        return sc

    def get_source_field(self, params):
        """
        Builds a list of `source` objects arranged on a regular grid.

        Parameters:
        params (dict): Dictionary of parameters

        Returns:
        list: A list of `source` objects.
        """
        params = self.ensure_dictionary(params)

        field_width = params.pop('field_width')
        sources_per_side = params.pop('sources_per_side')
        field_center = params.pop('field_center')

        height = self.extract(params, 'height', default=float('inf'))
        if hasattr(self._main, 'zenithAngleInDeg'):
            airmass = 1. / cos(self._main.zenithAngleInDeg / 180. * pi)
        else:
            airmass = 1.
        height *= airmass
        if 'verbose' in params and params['verbose']:
            if airmass != 1.:
                print(f'get_source_field: changing source height by airmass value ({airmass})')

        magnitude = params.pop('magnitude')
        wavelengthInNm = self.extract(params, 'wavelengthInNm', default=750)

        x, y = make_xy(sources_per_side, field_width)
        x += field_center[0]
        y += field_center[1]

        source_list = []
        phi = xp.degrees(xp.arctan2(y, x))
        r = xp.sqrt(x**2 + y**2)

        for i in range(len(x)):
            p = {
                'polar_coordinate': [r[i], phi[i]],
                'height': height,
                'magnitude': magnitude,
                'wavelengthInNm': wavelengthInNm
            }
            source_list.append(self.get_source(p))

        return source_list

    def get_cm(self):
        """
        Returns the calibration manager

        Returns:
        CalibrationManager: The calibration manager
        """
        return self._cm

    def gpu(self):
        """
        Returns the GPU acceleration flag.
        If this flag is non-zero, GPU versions will be automatically returned
        for objects of type `sh`, `modulated_pyramid` and `sh_slopec`.

        Returns:
        bool: GPU acceleration flag
        """
        return self._gpu

    def revision_track(self):
        """
        Returns the revision of the SVN

        Returns:
        str: SVN revision
        """
        return '$Rev$'<|MERGE_RESOLUTION|>--- conflicted
+++ resolved
@@ -7,7 +7,6 @@
 from pyssata.base_processing_obj import BaseProcessingObj
 from pyssata.data_objects.ifunc import IFunc
 
-from pyssata.processing_objects.ccd import CCD
 from pyssata.processing_objects.modulated_pyramid import ModulatedPyramid
 from pyssata.processing_objects.processing_container import ProcessingContainer
 from pyssata.processing_objects.int_control import IntControl
@@ -2356,108 +2355,6 @@
         sh_tilt = ShTilt(params, params_tilt, self._main, tiltWavelengthInNm, xyTilt, qe_factor, GPU=self._GPU)
         return sh_tilt
 
-<<<<<<< HEAD
-=======
-    def get_modulated_pyramid(self, params, GPU=None):
-        """
-        Builds a `modulated_pyramid` or `modulated_pyramid_gpu` processing object.
-
-        Parameters:
-        params (dict): Dictionary of parameters
-        GPU (bool, optional): Use GPU if available
-
-        Returns:
-        ModulatedPyramid or ModulatedPyramidGpu: A new `modulated_pyramid` or `modulated_pyramid_gpu` processing object
-        """
-        if 'xyTilt' in params:
-            pyr = self.get_pyr_tilt(params, GPU=GPU)
-            return pyr
-
-        useGPU = GPU if GPU is not None else self._gpu
-        params = self.ensure_dictionary(params)
-
-        DpupPix = self._main['pixel_pupil']
-        pixel_pitch = self._main['pixel_pitch']
-        wavelengthInNm = params.pop('wavelengthInNm')
-
-        FoV = params.pop('fov')
-        pup_diam = params.pop('pup_diam')
-        ccd_side = params.pop('output_resolution')
-        fov_errinf = self.extract(params, 'fov_errinf', default=0.5, optional=True)
-        fov_errsup = self.extract(params, 'fov_errsup', default=2, optional=True)
-        pup_dist = self.extract(params, 'pup_dist', default=None)
-        pup_margin = self.extract(params, 'pup_margin', default=2, optional=True)
-        fft_res = self.extract(params, 'fft_res', default=3.0, optional=True)
-        fp_obs = self.extract(params, 'fp_obs', default=None, optional=True)
-        pyr_tlt_coeff = self.extract(params, 'pyr_tlt_coeff', default=None, optional=True)
-        pyr_edge_def_ld = self.extract(params, 'pyrEdgeDefLd', default=0.0, optional=True)
-        pyr_tip_def_ld = self.extract(params, 'pyrTipDefLd', default=0.0, optional=True)
-        pyr_tip_maya_ld = self.extract(params, 'pyrTipMayaLd', default=0.0, optional=True)
-        min_pup_dist = self.extract(params, 'min_pup_dist', default=None, optional=True)
-
-        result = ModulatedPyramid.calc_geometry(DpupPix, pixel_pitch, wavelengthInNm, FoV, pup_diam, ccd_side,
-                                                fov_errinf=fov_errinf, fov_errsup=fov_errsup, pup_dist=pup_dist, pup_margin=pup_margin,
-                                                fft_res=fft_res, min_pup_dist=min_pup_dist, NOTEST=True)
-
-        wavelengthInNm = result['wavelengthInNm']
-        fov_res = result['fov_res']
-        fp_masking = result['fp_masking']
-        fft_res = result['fft_res']
-        tilt_scale = result['tilt_scale']
-        fft_sampling = result['fft_sampling']
-        fft_padding = result['fft_padding']
-        fft_totsize = result['fft_totsize']
-        toccd_side = result['toccd_side']
-        final_ccd_side = result['final_ccd_side']
-
-        if useGPU:
-            pyr = ModulatedPyramidGpu(wavelengthInNm, fov_res, fp_masking, fft_res, tilt_scale,
-                                    fft_sampling, fft_padding, fft_totsize, toccd_side, final_ccd_side,
-                                    fp_obs=fp_obs, pyr_tlt_coeff=pyr_tlt_coeff,
-                                    pyr_edge_def_ld=pyr_edge_def_ld, pyr_tip_def_ld=pyr_tip_def_ld,
-                                    pyr_tip_maya_ld=pyr_tip_maya_ld)
-        else:
-            pyr = ModulatedPyramid(wavelengthInNm, fov_res, fp_masking, fft_res, tilt_scale,
-                                fft_sampling, fft_padding, fft_totsize, toccd_side, final_ccd_side,
-                                fp_obs=fp_obs, pyr_tlt_coeff=pyr_tlt_coeff,
-                                pyr_edge_def_ld=pyr_edge_def_ld, pyr_tip_def_ld=pyr_tip_def_ld,
-                                pyr_tip_maya_ld=pyr_tip_maya_ld)
-
-        pup_shifts_std = self.extract(params, 'pup_shifts_std', default=[0, 0], optional=True)
-        pup_shifts_seed = self.extract(params, 'pup_shifts_seed', default=None, optional=True)
-        pup_shifts_cons = self.extract(params, 'pup_shifts_cons', default=None, optional=True)
-        pup_shifts = self.extract(params, 'pup_shifts', default=[0, 0], optional=True)
-
-        if pup_shifts_std and any(pup_shifts_std):
-            pyr.pup_shifts = FuncGenerator('RANDOM', amp=pup_shifts_std, constant=pup_shifts_cons, seed=pup_shifts_seed)
-        elif pup_shifts and any(pup_shifts):
-            pyr.pup_shifts = FuncGenerator('RANDOM', amp=[0., 0.], constant=pup_shifts)
-
-        mod_amp = self.extract(params, 'mod_amp', default=3, optional=True)
-        mod_step_original = self.extract(params, 'mod_step', default=None, optional=True)
-        if mod_step_original:
-            mod_step = mod_step_original
-        else:
-            mod_step = xp.around(max([1., mod_amp / 2. * 8.])) * 2.
-
-        if mod_step_original and mod_step_original < mod_step:
-            print(f' Attention mod_step={mod_step_original} is too low!')
-            print(f' Would you like to change it to {mod_step}? [y,n]')
-            ans = input()
-            if ans.lower() == 'y':
-                print(' mod_step changed.')
-            else:
-                mod_step = mod_step_original
-
-        pyr.mod_amp = mod_amp
-        pyr.mod_step = mod_step
-
-        self.apply_global_params(pyr)
-        pyr.apply_properties(params)
-
-        return pyr
-
->>>>>>> a9c65385
     def get_pyr_tilt(self, params, GPU=None):
         """
         Builds a `pyr_tilt` processing object.
