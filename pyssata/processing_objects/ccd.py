import math
import numpy as np

from pyssata import xp
from scipy.stats import gamma
from scipy.ndimage import convolve

if gpuEnabled:
    print('Importing default_rng from cupy')
    from cupy.random import default_rng
else:
    from numpy.random import default_rng

from pyssata.base_processing_obj import BaseProcessingObj
from pyssata.connections import InputValue, OutputValue
from pyssata.data_objects.pixels import Pixels
from pyssata.data_objects.intensity import Intensity
from pyssata.lib.calc_detector_noise import calc_detector_noise
from pyssata.processing_objects.modulated_pyramid import ModulatedPyramid


# TODO
class SH:
    pass

class IdealWFS:
    pass

class ModalAnalysisWFS:
    pass


class CCD(BaseProcessingObj):
    '''Simple CCD from intensity field'''
    def __init__(self, size, dt, bandw, name=None, binning=1, photon_noise=False, readout_noise=False, excess_noise=False,
                 darkcurrent_noise=False, background_noise=False, cic_noise=False, cte_noise=False,
                 readout_level=0, darkcurrent_level=0, background_level=0, cic_level=0, cte_mat=None,
                 quantum_eff=1.0, pixelGains=None, charge_diffusion=False, charge_diffusion_fwhm=None,
                 wfs=None, pixel_pupil=None, pixel_pitch=None, sky_bg_norm=None, photon_seed=1,
                 readout_seed=2, excess_seed=3, cic_seed=4, excess_delta=1.0, start_time=0,
                 ADU_gain=None, ADU_bias=400, emccd_gain=None):
        super().__init__()

        if wfs:
            if not isinstance(wfs, ModalAnalysisWFS):
                # checks detector size
                if isinstance(wfs, SH):
                    ccdsize = wfs.sensor_npx * wfs.subap_on_diameter
                elif isinstance(wfs, IdealWFS):
                    ccdsize = pixel_pupil
                elif isinstance(wfs, ModulatedPyramid):
                    ccdsize = wfs.output_resolution
                else:
                    raise ValueError(f'Unsupported WFS class: {type(wfs)}')
                if size != ccdsize:
                    raise ValueError(f'Incorrect detector size: {size}: should be {ccdsize} instead')

            if readout_level and darkcurrent_level and background_level:
                # Compute RON and dark current
                if readout_level == 'auto' or darkcurrent_level == 'auto' or background_level == 'auto':
                    noise = calc_detector_noise(1./dt, name, binning)
                    if readout_level == 'auto':
                        readout_level = noise[0]
                    if darkcurrent_level == 'auto':
                        darkcurrent_level = noise[1]

            if background_level:
                # Compute sky background
                if background_level == 'auto':
                    if background_noise:
                        surf = (pixel_pupil * pixel_pitch) ** 2. / 4. * math.pi

                        if sky_bg_norm:
                            if isinstance(wfs, ModulatedPyramid):
                                subaps = round(wfs.pup_diam ** 2. / 4. * math.pi)
                                tot_pix = subaps * 4.
                                fov = wfs.fov ** 2. / 4. * math.pi
                            elif isinstance(wfs, (SH, IdealWFS)):
                                subaps = round(wfs.subap_on_diameter ** 2. / 4. * math.pi)
                                if subaps != 1 and subaps < 4.:
                                    subaps = 4.
                                tot_pix = subaps * wfs.sensor_npx ** 2.
                                fov = wfs.sensor_fov ** 2
                            else:
                                raise ValueError(f'Unsupported WFS class: {type(wfs)}')
                            background_level = \
                                sky_bg_norm * dt * fov * surf / tot_pix * binning ** 2
                        else:
                            raise ValueError('sky_bg_norm key must be set to update background_level key')
                    else:
                        background_level = 0

        # Adjust ADU / EM gain values
        if emccd_gain is None:
            emccd_gain = 400 if excess_noise else 1

        if ADU_gain is None:
            ADU_gain = 1 / 20 if excess_noise else 8

        if ADU_gain <= 1 and (not excess_noise or emccd_gain <= 1):
            print('ATTENTION: ADU gain is less than 1 and there is no electronic multiplication.')

        self._dt = self.seconds_to_t(dt)
        self._start_time = self.seconds_to_t(start_time)
        self._photon_noise = photon_noise
        self._readout_noise = readout_noise
        self._excess_noise = excess_noise
        self._darkcurrent_noise = darkcurrent_noise
        self._background_noise = background_noise
        self._cic_noise = cic_noise
        self._cte_noise = cte_noise

        self._binning = binning
        self._readout_level = readout_level
        self._darkcurrent_level = darkcurrent_level
        self._background_level = background_level
        self._cic_level = cic_level
<<<<<<< HEAD
        self._cte_mat = cte_mat if cte_mat is not None else xp.zeros((size[0], size[1], 2))
=======
        self._cte_mat = cte_mat if cte_mat is not None else xp.zeros((dim2d[0], dim2d[1], 2), dtype=self.dtype)
>>>>>>> 84b2d593
        self._qe = quantum_eff

        self._pixels = Pixels(size[0] // binning, size[1] // binning)
        self._photon_seed = photon_seed
        self._readout_seed = readout_seed
        self._excess_seed = excess_seed
        self._cic_seed = cic_seed

        self._excess_delta = excess_delta

        self._in_i = None
        self._charge_diffusion = charge_diffusion
        self._charge_diffusion_fwhm = charge_diffusion_fwhm
        self._keep_ADU_bias = False
        self._doNotChangeI = False
        self._bg_remove_average = False
        self._do_not_remove_dark = False
        self._ADU_gain = ADU_gain
        self._ADU_bias = ADU_bias
        self._emccd_gain = emccd_gain
        self._bandw = bandw
        self._pixelGains = pixelGains
        self._notUniformQeMatrix = None
        self._one_over_notUniformQeMatrix = None
        self._notUniformQe = False
        self._normNotUniformQe = False
        self._poidev = None
        self._gaussian_noise = None
        self._photon_rng = default_rng(self._photon_seed)
        self._readout_rng = default_rng(self._readout_seed)
        self.inputs['in_i'] = InputValue(object=self.in_i, type=Intensity)
        self.outputs['out_pixels'] = OutputValue(object=self.out_pixels, type=Pixels)

    @property
    def in_i(self):
        return self._in_i

    @in_i.setter
    def in_i(self, value):
        self._in_i = value
        s = self._pixels.size * self._binning
        self._integrated_i = Intensity(s[0], s[1])

    @property
    def dt(self):
        return self._dt

    @dt.setter
    def dt(self, value):
        self._dt = self.seconds_to_t(value)

    @property
    def size(self):
        return self._pixels.size

    @property
    def out_pixels(self):
        return self._pixels

    @property
    def bandw(self):
        return self._bandw
    
    @bandw.setter
    def bandw(self, bandw):
        self._bandw = bandw

    @property
    def binning(self):
        return self._binning

    @binning.setter
    def binning(self, value):
        s = self._pixels.size * self._binning
        if (s[0] % self._binning) != 0:
            raise ValueError('Warning: binning requested not applied')
        self._pixels.size = (s[0] // value, s[1] // value)
        self._binning = value

    def trigger(self, t):
        if self._start_time <= 0 or t >= self._start_time:
            if self._in_i.generation_time == t:
                if self._loop_dt == 0:
                    raise ValueError('ccd object loop_dt property must be set.')
                if self._doNotChangeI:
                    self._integrated_i.sum(self._in_i, factor=self._loop_dt / self._dt)
                else:
                    self._integrated_i.sum(self._in_i, factor=self.t_to_seconds(self._loop_dt) * self._bandw)

            if (t + self._loop_dt - self._dt - self._start_time) % self._dt == 0:
                if self._doNotChangeI:
                    self._pixels.pixels = self._integrated_i.i.copy()
                else:
                    self.apply_binning()
                    self.apply_qe()
                    self.apply_noise()

                self._pixels.generation_time = t
                self._integrated_i.i *= 0.0

    def apply_noise(self):
        ccd_frame = self._pixels.pixels
        if self._background_noise or self._darkcurrent_noise:
            ccd_frame += (self._background_level + self._darkcurrent_level)

        if self._cte_noise:
            ccd_frame = xp.dot(xp.dot(self._cte_mat[:, :, 0], ccd_frame), self._cte_mat[:, :, 1])

        if self._cic_noise:
            ccd_frame += xp.random.binomial(1, self._cic_level, ccd_frame.shape)

        if self._charge_diffusion:
            ccd_frame = convolve(ccd_frame, self._chDiffKernel, mode='constant', cval=0.0)

        print(type(ccd_frame))
        if self._photon_noise:
            ccd_frame = self._photon_rng.poisson(ccd_frame)

        if self._excess_noise:
            ccd_frame = 1.0 / self._excess_delta * gamma.rvs(self._excess_delta * ccd_frame, self._emccd_gain, random_state=self._excess_seed)

        if self._readout_noise:
            ron_vector = self._readout_rng.standard_normal(size=ccd_frame.size)
            ccd_frame += (ron_vector.reshape(ccd_frame.shape) * self._readout_level).astype(ccd_frame.dtype)

        if self._pixelGains is not None:
            ccd_frame *= self._pixelGains

        if self._notUniformQe and self._normNotUniformQe:
            if self._one_over_notUniformQeMatrix is None:
                self._one_over_notUniformQeMatrix = 1 / self._notUniformQeMatrix
            ccd_frame *= self._one_over_notUniformQeMatrix

        if self._photon_noise:
            ccd_frame = xp.round(ccd_frame * self._ADU_gain) + self._ADU_bias
            ccd_frame[ccd_frame < 0] = 0

            if not self._keep_ADU_bias:
                ccd_frame -= self._ADU_bias

            ccd_frame = (ccd_frame / self._ADU_gain).astype(ccd_frame.dtype)
            if self._excess_noise:
                ccd_frame = (ccd_frame / self._emccd_gain).astype(ccd_frame.dtype)
            if self._darkcurrent_noise and not self._do_not_remove_dark:
                ccd_frame -= self._darkcurrent_level
            if self._bg_remove_average and not self._do_not_remove_dark:
                ccd_frame -= self._background_level

        self._pixels.pixels = ccd_frame

    def apply_binning(self):
        in_dim = self._integrated_i.ptr_i.shape
        out_dim = self._pixels.size

        if in_dim[0] != out_dim[0] * self._binning:
            ccd_frame = xp.zeros(out_dim * self._binning, dtype=self.dtype)
            ccd_frame[:in_dim[0], :in_dim[1]] = self._integrated_i.i
        else:
            ccd_frame = self._integrated_i.i.copy()

        if self._binning > 1:
            tot_ccd_frame = xp.sum(ccd_frame)
            ccd_frame = ccd_frame.reshape(out_dim[0], self._binning, out_dim[1], self._binning).sum(axis=(1, 3))
            ccd_frame = ccd_frame * self._binning ** 2 * (tot_ccd_frame / xp.sum(ccd_frame))
            self._pixels.pixels = ccd_frame
        else:
            self._pixels.pixels = self._integrated_i.i.copy()

    def apply_qe(self):
        if self._qe != 1:
            self._pixels.multiply(self._qe)
        if self._notUniformQe:
            ccd_frame = self._pixels.pixels * self._notUniformQeMatrix
            self._pixels.pixels = ccd_frame

    def setQuadrantGains(self, quadrantsGains):
        dim2d = self._pixels.pixels.shape
        pixelGains = xp.zeros(dim2d, dtype=self.dtype)
        for i in range(2):
            for j in range(2):
                pixelGains[(dim2d[0] // self._binning // 2) * i:(dim2d[0] // self._binning // 2) * (i + 1),
                           (dim2d[1] // self._binning // 2) * j:(dim2d[1] // self._binning // 2) * (j + 1)] = quadrantsGains[j * 2 + i]
        self._pixelGains = pixelGains

    def run_check(self, time_step, errmsg=''):
        if self._loop_dt == 0:
            self._loop_dt = time_step
        if self._in_i is None:
            errmsg = 'Input intensity object has not been set'
        if self._pixels is None:
            errmsg = 'Pixel object has not been set'
        if self._dt % time_step != 0:
            errmsg = f'integration time dt={self._dt} must be a multiple of the basic simulation time_step={time_step}'
        if self._dt <= 0:
            errmsg = f'dt (integration time) is {self._dt} and must be greater than zero'
        if self._cte_noise and self._cte_mat is None:
            errmsg = 'CTE matrix must be set!'

        is_check_ok = (self._in_i is not None and self._pixels is not None and
                       (self._dt > 0) and (self._dt % time_step == 0) and
                       (not self._cte_noise or self._cte_mat is not None))
        print(errmsg)
        return is_check_ok

    def cleanup(self):
        if ptr_valid(self._cte_mat):
            self._cte_mat = None
        if ptr_valid(self._photon_seed):
            self._photon_seed = None
        if ptr_valid(self._readout_seed):
            self._readout_seed = None
        if ptr_valid(self._excess_seed):
            self._excess_seed = None
        if ptr_valid(self._cic_seed):
            self._cic_seed = None
        if ptr_valid(self._chDiffKernel):
            self._chDiffKernel = None
        if ptr_valid(self._pixelGains):
            self._pixelGains = None
        if ptr_valid(self._notUniformQeMatrix):
            self._notUniformQeMatrix = None
        if ptr_valid(self._one_over_notUniformQeMatrix):
            self._one_over_notUniformQeMatrix = None
        if obj_valid(self._poidev):
            del self._poidev
        if obj_valid(self._gaussian_noise):
            del self._gaussian_noise
        self._integrated_i.cleanup()
        self._pixels.cleanup()

    def revision_track(self):
        return '$Rev$'<|MERGE_RESOLUTION|>--- conflicted
+++ resolved
@@ -2,6 +2,8 @@
 import numpy as np
 
 from pyssata import xp
+from pyssata import gpuEnabled
+
 from scipy.stats import gamma
 from scipy.ndimage import convolve
 
@@ -115,11 +117,7 @@
         self._darkcurrent_level = darkcurrent_level
         self._background_level = background_level
         self._cic_level = cic_level
-<<<<<<< HEAD
-        self._cte_mat = cte_mat if cte_mat is not None else xp.zeros((size[0], size[1], 2))
-=======
-        self._cte_mat = cte_mat if cte_mat is not None else xp.zeros((dim2d[0], dim2d[1], 2), dtype=self.dtype)
->>>>>>> 84b2d593
+        self._cte_mat = cte_mat if cte_mat is not None else xp.zeros((size[0], size[1], 2), dtype=self.dtype)
         self._qe = quantum_eff
 
         self._pixels = Pixels(size[0] // binning, size[1] // binning)
@@ -234,7 +232,6 @@
         if self._charge_diffusion:
             ccd_frame = convolve(ccd_frame, self._chDiffKernel, mode='constant', cval=0.0)
 
-        print(type(ccd_frame))
         if self._photon_noise:
             ccd_frame = self._photon_rng.poisson(ccd_frame)
 
